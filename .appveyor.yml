environment:
  global:
    # SDK v7.0 MSVC Express 2008's SetEnv.cmd script will fail if the
    # /E:ON and /V:ON options are not enabled in the batch script intepreter
    # See: http://stackoverflow.com/a/13751649/163740
    CMD_IN_ENV: "cmd /E:ON /V:ON /C .\\appveyor\\run_with_env.cmd"

  matrix:

    # Python 2.7.10 is the latest version and is not pre-installed.
    - PYTHON: "C:\\Python27.10-x64"
      PYTHON_VERSION: "2.7.10"
      PYTHON_ARCH: "64"

    - PYTHON: "C:\\Python27.10-x32"
      PYTHON_VERSION: "2.7.10"
      PYTHON_ARCH: "32"

    # The lastest Python 3.4.
    - PYTHON: "C:\\Python34-x64" 
      PYTHON_VERSION: "3.4.3" # currently 3.4.3 
      PYTHON_ARCH: "64" 

    - PYTHON: "C:\\Python34-x32" 
      PYTHON_VERSION: "3.4.3" # currently 3.4.3 
      PYTHON_ARCH: "32" 


install:
  # Checking submodule(s) out
  - git submodule update --init --recursive
  # Install Python (from the official .msi of http://python.org) and pip when
  # not already installed.
  - ps: if (-not(Test-Path($env:PYTHON))) { & appveyor\install.ps1 -python -pip -stdint }

  # Prepend newly installed Python to the PATH of this build (this cannot be
  # done from inside the powershell script as it would require to restart
  # the parent CMD process).
  - "SET PATH=%PYTHON%;%PYTHON%\\Scripts;%PATH%"
  - "SET PYTHONPATH=%CD%;%PYTHONPATH%"

  # Check that we have the expected version and architecture for Python
  - "python --version"
  - "python -c \"import struct; print(struct.calcsize('P') * 8)\""

  # Upgrade to the latest version of pip to avoid it displaying warnings
  # about it being out of date.
  - "pip install --disable-pip-version-check --user -U pip"

  # Install the build dependencies of the project. If some dependencies contain
  # compiled extensions and are not provided as pre-built wheel packages,
  # pip will build them from source using the MSVC compiler matching the
  # target Python version and architecture
  - "%CMD_IN_ENV% python build.py prepare"

build_script:
  # Build the compiled extension
<<<<<<< HEAD
  - "%CMD_IN_ENV% python build.py pip"
=======
  - "%CMD_IN_ENV% python setup.py build_ext --inplace"
  - ps: appveyor\download.ps1 
  - "tar -xzf corpora/en/wordnet.tar.gz"
  - "%CMD_IN_ENV% python bin/init_model.py en lang_data/ corpora/ data"
  - "cp package.json data"
  - "%CMD_IN_ENV% sputnik build data en_default.sputnik"
  - "%CMD_IN_ENV% sputnik install en_default.sputnik"
>>>>>>> 6bb9c7f3

test_script:
  # Run the project tests
  - "%CMD_IN_ENV% python build.py test"

after_test:
  # If tests are successful, create binary packages for the project.
  #- "%CMD_IN_ENV% python setup.py bdist_wheel"
  #- "%CMD_IN_ENV% python setup.py bdist_wininst"
  #- "%CMD_IN_ENV% python setup.py bdist_msi"
  #- ps: "ls dist"

artifacts:
  # Archive the generated packages in the ci.appveyor.com build report.
  - path: dist\*

#on_success:
#  - TODO: upload the content of dist/*.whl to a public wheelhouse
#
<|MERGE_RESOLUTION|>--- conflicted
+++ resolved
@@ -55,9 +55,6 @@
 
 build_script:
   # Build the compiled extension
-<<<<<<< HEAD
-  - "%CMD_IN_ENV% python build.py pip"
-=======
   - "%CMD_IN_ENV% python setup.py build_ext --inplace"
   - ps: appveyor\download.ps1 
   - "tar -xzf corpora/en/wordnet.tar.gz"
@@ -65,7 +62,6 @@
   - "cp package.json data"
   - "%CMD_IN_ENV% sputnik build data en_default.sputnik"
   - "%CMD_IN_ENV% sputnik install en_default.sputnik"
->>>>>>> 6bb9c7f3
 
 test_script:
   # Run the project tests
