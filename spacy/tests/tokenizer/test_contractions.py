--- conflicted
+++ resolved
@@ -48,13 +48,10 @@
     assert len(tokens) == 2
     tokens = en_tokenizer("``We've")
     assert len(tokens) == 3
-<<<<<<< HEAD
-=======
 
 
 def test_therell(en_tokenizer):
     tokens = en_tokenizer("there'll")
     assert len(tokens) == 2
     assert tokens[0].text == "there"
-    assert tokens[1].text == "there"
->>>>>>> 4b4eec8b
+    assert tokens[1].text == "there"