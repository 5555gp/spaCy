# cython: infer_types=True
# cython: profile=True
# cython: cdivision=True
# cython: boundscheck=False
# coding: utf-8
from __future__ import unicode_literals, print_function

from collections import Counter, OrderedDict
import ujson
import json
import contextlib

from libc.math cimport exp
cimport cython
cimport cython.parallel
import cytoolz
import dill

import numpy.random
cimport numpy as np

from libcpp.vector cimport vector
from cpython.ref cimport PyObject, Py_INCREF, Py_XDECREF
from cpython.exc cimport PyErr_CheckSignals
from libc.stdint cimport uint32_t, uint64_t
from libc.string cimport memset, memcpy
from libc.stdlib cimport malloc, calloc, free
from thinc.typedefs cimport weight_t, class_t, feat_t, atom_t, hash_t
from thinc.linear.avgtron cimport AveragedPerceptron
from thinc.linalg cimport VecVec
from thinc.structs cimport SparseArrayC, FeatureC, ExampleC
from thinc.extra.eg cimport Example
from thinc.extra.search cimport Beam

from cymem.cymem cimport Pool, Address
from murmurhash.mrmr cimport hash64
from preshed.maps cimport MapStruct
from preshed.maps cimport map_get

from thinc.api import layerize, chain, noop, clone, with_flatten
from thinc.v2v import Model, Maxout, Softmax, Affine, ReLu, SELU
from thinc.misc import LayerNorm

from thinc.neural.ops import NumpyOps, CupyOps
from thinc.neural.util import get_array_module

from .. import util
from ..util import get_async, get_cuda_stream
from .._ml import zero_init, PrecomputableAffine, PrecomputableMaxouts
from .._ml import Tok2Vec, doc2feats, rebatch, fine_tune
from .._ml import Residual, drop_layer, flatten
from .._ml import link_vectors_to_models
from .._ml import HistoryFeatures
<<<<<<< HEAD
from ..compat import json_dumps
=======
from ..compat import json_dumps, copy_array
>>>>>>> dce8afb9

from . import _parse_features
from ._parse_features cimport CONTEXT_SIZE
from ._parse_features cimport fill_context
from .stateclass cimport StateClass
from ._state cimport StateC
from . import nonproj
from .transition_system import OracleError
from .transition_system cimport TransitionSystem, Transition
from ..structs cimport TokenC
from ..tokens.doc cimport Doc
from ..strings cimport StringStore
from ..gold cimport GoldParse
from ..attrs cimport ID, TAG, DEP, ORTH, NORM, PREFIX, SUFFIX, TAG
from . import _beam_utils


def get_templates(*args, **kwargs):
    return []

DEBUG = False
def set_debug(val):
    global DEBUG
    DEBUG = val


cdef class precompute_hiddens:
    '''Allow a model to be "primed" by pre-computing input features in bulk.

    This is used for the parser, where we want to take a batch of documents,
    and compute vectors for each (token, position) pair. These vectors can then
    be reused, especially for beam-search.

    Let's say we're using 12 features for each state, e.g. word at start of
    buffer, three words on stack, their children, etc. In the normal arc-eager
    system, a document of length N is processed in 2*N states. This means we'll
    create 2*N*12 feature vectors --- but if we pre-compute, we only need
    N*12 vector computations. The saving for beam-search is much better:
    if we have a beam of k, we'll normally make 2*N*12*K computations --
    so we can save the factor k. This also gives a nice CPU/GPU division:
    we can do all our hard maths up front, packed into large multiplications,
    and do the hard-to-program parsing on the CPU.
    '''
    cdef int nF, nO, nP
    cdef bint _is_synchronized
    cdef public object ops
    cdef np.ndarray _features
    cdef np.ndarray _cached
    cdef object _cuda_stream
    cdef object _bp_hiddens

    def __init__(self, batch_size, tokvecs, lower_model, cuda_stream=None, drop=0.):
        gpu_cached, bp_features = lower_model.begin_update(tokvecs, drop=drop)
        cdef np.ndarray cached
        if not isinstance(gpu_cached, numpy.ndarray):
            # Note the passing of cuda_stream here: it lets
            # cupy make the copy asynchronously.
            # We then have to block before first use.
            cached = gpu_cached.get(stream=cuda_stream)
        else:
            cached = gpu_cached
        self.nF = cached.shape[1]
        self.nO = cached.shape[2]
        self.nP = getattr(lower_model, 'nP', 1)
        self.ops = lower_model.ops
        self._is_synchronized = False
        self._cuda_stream = cuda_stream
        self._cached = cached
        self._bp_hiddens = bp_features

    cdef const float* get_feat_weights(self) except NULL:
        if not self._is_synchronized \
        and self._cuda_stream is not None:
            self._cuda_stream.synchronize()
            self._is_synchronized = True
        return <float*>self._cached.data

    def __call__(self, X):
        return self.begin_update(X)[0]

    def begin_update(self, token_ids, drop=0.):
        cdef np.ndarray state_vector = numpy.zeros((token_ids.shape[0], self.nO*self.nP), dtype='f')
        # This is tricky, but (assuming GPU available);
        # - Input to forward on CPU
        # - Output from forward on CPU
        # - Input to backward on GPU!
        # - Output from backward on GPU
        bp_hiddens = self._bp_hiddens

        feat_weights = self.get_feat_weights()
        cdef int[:, ::1] ids = token_ids
        sum_state_features(<float*>state_vector.data,
            feat_weights, &ids[0,0],
            token_ids.shape[0], self.nF, self.nO*self.nP)
        state_vector, bp_nonlinearity = self._nonlinearity(state_vector)

        def backward(d_state_vector, sgd=None):
            if bp_nonlinearity is not None:
                d_state_vector = bp_nonlinearity(d_state_vector, sgd)
            # This will usually be on GPU
            if isinstance(d_state_vector, numpy.ndarray):
                d_state_vector = self.ops.xp.array(d_state_vector)
            d_tokens = bp_hiddens((d_state_vector, token_ids), sgd)
            return d_tokens
        return state_vector, backward

    def _nonlinearity(self, state_vector):
        if self.nP == 1:
            return state_vector, None
        state_vector = state_vector.reshape(
            (state_vector.shape[0], state_vector.shape[1]//self.nP, self.nP))
        best, which = self.ops.maxout(state_vector)
        def backprop(d_best, sgd=None):
            return self.ops.backprop_maxout(d_best, which, self.nP)
        return best, backprop



cdef void sum_state_features(float* output,
        const float* cached, const int* token_ids, int B, int F, int O) nogil:
    cdef int idx, b, f, i
    cdef const float* feature
    for b in range(B):
        for f in range(F):
            if token_ids[f] < 0:
                continue
            idx = token_ids[f] * F * O + f*O
            feature = &cached[idx]
            for i in range(O):
                output[i] += feature[i]
        output += O
        token_ids += F


cdef void cpu_log_loss(float* d_scores,
        const float* costs, const int* is_valid, const float* scores,
        int O) nogil:
    """Do multi-label log loss"""
    cdef double max_, gmax, Z, gZ
    best = arg_max_if_gold(scores, costs, is_valid, O)
    guess = arg_max_if_valid(scores, is_valid, O)
    Z = 1e-10
    gZ = 1e-10
    max_ = scores[guess]
    gmax = scores[best]
    for i in range(O):
        if is_valid[i]:
            Z += exp(scores[i] - max_)
            if costs[i] <= costs[best]:
                gZ += exp(scores[i] - gmax)
    for i in range(O):
        if not is_valid[i]:
            d_scores[i] = 0.
        elif costs[i] <= costs[best]:
            d_scores[i] = (exp(scores[i]-max_) / Z) - (exp(scores[i]-gmax)/gZ)
        else:
            d_scores[i] = exp(scores[i]-max_) / Z


cdef void cpu_regression_loss(float* d_scores,
        const float* costs, const int* is_valid, const float* scores,
        int O) nogil:
    cdef float eps = 2.
    best = arg_max_if_gold(scores, costs, is_valid, O)
    for i in range(O):
        if not is_valid[i]:
            d_scores[i] = 0.
        elif scores[i] < scores[best]:
            d_scores[i] = 0.
        else:
            # I doubt this is correct?
            # Looking for something like Huber loss
            diff = scores[i] - -costs[i]
            if diff > eps:
                d_scores[i] = eps
            elif diff < -eps:
                d_scores[i] = -eps
            else:
                d_scores[i] = diff


cdef class Parser:
    """
    Base class of the DependencyParser and EntityRecognizer.
    """
    @classmethod
    def Model(cls, nr_class, **cfg):
<<<<<<< HEAD
        depth = util.env_opt('parser_hidden_depth', cfg.get('hidden_depth', 2))
        token_vector_width = util.env_opt('token_vector_width', cfg.get('token_vector_width', 128))
        hidden_width = util.env_opt('hidden_width', cfg.get('hidden_width', 128))
        parser_maxout_pieces = util.env_opt('parser_maxout_pieces', cfg.get('maxout_pieces', 1))
        embed_size = util.env_opt('embed_size', cfg.get('embed_size', 7000))
        hist_size = util.env_opt('history_feats', cfg.get('hist_size', 4))
        hist_width = util.env_opt('history_width', cfg.get('hist_width', 16))
=======
        depth = util.env_opt('parser_hidden_depth', cfg.get('hidden_depth', 0))
        token_vector_width = util.env_opt('token_vector_width', cfg.get('token_vector_width', 128))
        hidden_width = util.env_opt('hidden_width', cfg.get('hidden_width', 128))
        parser_maxout_pieces = util.env_opt('parser_maxout_pieces', cfg.get('maxout_pieces', 3))
        embed_size = util.env_opt('embed_size', cfg.get('embed_size', 7000))
        hist_size = util.env_opt('history_feats', cfg.get('hist_size', 0))
        hist_width = util.env_opt('history_width', cfg.get('hist_width', 0))
>>>>>>> dce8afb9
        if hist_size >= 1 and depth == 0:
            raise ValueError("Inconsistent hyper-params: "
                "history_feats >= 1 but parser_hidden_depth==0")
        tok2vec = Tok2Vec(token_vector_width, embed_size,
                          pretrained_dims=cfg.get('pretrained_dims', 0))
        tok2vec = chain(tok2vec, flatten)
        if parser_maxout_pieces == 1:
            lower = PrecomputableAffine(hidden_width if depth >= 1 else nr_class,
                        nF=cls.nr_feature,
                        nI=token_vector_width)
        else:
            lower = PrecomputableMaxouts(hidden_width if depth >= 1 else nr_class,
                        nF=cls.nr_feature,
                        nP=parser_maxout_pieces,
                        nI=token_vector_width)

        with Model.use_device('cpu'):
            if depth == 0:
                upper = chain()
                upper.is_noop = True
            elif hist_size and depth == 1:
                upper = chain(
                    HistoryFeatures(nr_class=nr_class, hist_size=hist_size,
                                    nr_dim=hist_width),
                    zero_init(Affine(nr_class, hidden_width+hist_size*hist_width,
                                     drop_factor=0.0)))
                upper.is_noop = False
            elif hist_size:
                upper = chain(
                    HistoryFeatures(nr_class=nr_class, hist_size=hist_size,
                                    nr_dim=hist_width),
                    LayerNorm(Maxout(hidden_width, hidden_width+hist_size*hist_width)),
                    clone(LayerNorm(Maxout(hidden_width, hidden_width)), depth-2),
                    zero_init(Affine(nr_class, hidden_width, drop_factor=0.0))
                )
                upper.is_noop = False
            else:
                upper = chain(
                    clone(LayerNorm(Maxout(hidden_width, hidden_width)), depth-1),
                    zero_init(Affine(nr_class, hidden_width, drop_factor=0.0))
                )
                upper.is_noop = False

        # TODO: This is an unfortunate hack atm!
        # Used to set input dimensions in network.
        lower.begin_training(lower.ops.allocate((500, token_vector_width)))
        cfg = {
            'nr_class': nr_class,
            'hidden_depth': depth,
            'token_vector_width': token_vector_width,
            'hidden_width': hidden_width,
            'maxout_pieces': parser_maxout_pieces,
            'hist_size': hist_size,
            'hist_width': hist_width
        }
        return (tok2vec, lower, upper), cfg

    def __init__(self, Vocab vocab, moves=True, model=True, **cfg):
        """
        Create a Parser.

        Arguments:
            vocab (Vocab):
                The vocabulary object. Must be shared with documents to be processed.
                The value is set to the .vocab attribute.
            moves (TransitionSystem):
                Defines how the parse-state is created, updated and evaluated.
                The value is set to the .moves attribute unless True (default),
                in which case a new instance is created with Parser.Moves().
            model (object):
                Defines how the parse-state is created, updated and evaluated.
                The value is set to the .model attribute unless True (default),
                in which case a new instance is created with Parser.Model().
            **cfg:
                Arbitrary configuration parameters. Set to the .cfg attribute
        """
        self.vocab = vocab
        if moves is True:
            self.moves = self.TransitionSystem(self.vocab.strings, {})
        else:
            self.moves = moves
        if 'beam_width' not in cfg:
            cfg['beam_width'] = util.env_opt('beam_width', 1)
        if 'beam_density' not in cfg:
            cfg['beam_density'] = util.env_opt('beam_density', 0.0)
        if 'pretrained_dims' not in cfg:
            cfg['pretrained_dims'] = self.vocab.vectors.data.shape[1]
        cfg.setdefault('cnn_maxout_pieces', 3)
        self.cfg = cfg
        if 'actions' in self.cfg:
            for action, labels in self.cfg.get('actions', {}).items():
                for label in labels:
                    self.moves.add_action(action, label)
        self.model = model
        self._multitasks = []

    def __reduce__(self):
        return (Parser, (self.vocab, self.moves, self.model), None, None)

    def __call__(self, Doc doc, beam_width=None, beam_density=None):
        """
        Apply the parser or entity recognizer, setting the annotations onto the Doc object.

        Arguments:
            doc (Doc): The document to be processed.
        Returns:
            None
        """
        if beam_width is None:
            beam_width = self.cfg.get('beam_width', 1)
        if beam_density is None:
            beam_density = self.cfg.get('beam_density', 0.0)
        cdef Beam beam
        if beam_width == 1:
            states = self.parse_batch([doc])
            self.set_annotations([doc], states)
            return doc
        else:
            beam = self.beam_parse([doc],
                        beam_width=beam_width, beam_density=beam_density)[0]
            output = self.moves.get_beam_annot(beam)
            state = <StateClass>beam.at(0)
            self.set_annotations([doc], [state])
            _cleanup(beam)
            return output

    def pipe(self, docs, int batch_size=256, int n_threads=2,
             beam_width=None, beam_density=None):
        """
        Process a stream of documents.

        Arguments:
            stream: The sequence of documents to process.
            batch_size (int):
                The number of documents to accumulate into a working set.
            n_threads (int):
                The number of threads with which to work on the buffer in parallel.
        Yields (Doc): Documents, in order.
        """
        if beam_width is None:
            beam_width = self.cfg.get('beam_width', 1)
        if beam_density is None:
            beam_density = self.cfg.get('beam_density', 0.0)
        cdef Doc doc
        cdef Beam beam
        for docs in cytoolz.partition_all(batch_size, docs):
            docs = list(docs)
            if beam_width == 1:
                parse_states = self.parse_batch(docs)
                beams = []
            else:
                beams = self.beam_parse(docs,
                            beam_width=beam_width, beam_density=beam_density)
                parse_states = []
                for beam in beams:
                    parse_states.append(<StateClass>beam.at(0))
            self.set_annotations(docs, parse_states)
            yield from docs

    def parse_batch(self, docs):
        cdef:
            precompute_hiddens state2vec
            StateClass state
            Pool mem
            const float* feat_weights
            StateC* st
            vector[StateC*] next_step, this_step
            int nr_class, nr_feat, nr_piece, nr_dim, nr_state
        if isinstance(docs, Doc):
            docs = [docs]

        cuda_stream = get_cuda_stream()
        (tokvecs, bp_tokvecs), state2vec, vec2scores = self.get_batch_model(docs, cuda_stream,
                                                                            0.0)

        nr_state = len(docs)
        nr_class = self.moves.n_moves
        nr_dim = tokvecs.shape[1]
        nr_feat = self.nr_feature
        nr_piece = state2vec.nP

        states = self.moves.init_batch(docs)
        for state in states:
            if not state.c.is_final():
                next_step.push_back(state.c)

        feat_weights = state2vec.get_feat_weights()
        cdef int i
        cdef np.ndarray token_ids = numpy.zeros((nr_state, nr_feat), dtype='i')
        cdef np.ndarray is_valid = numpy.zeros((nr_state, nr_class), dtype='i')
        cdef np.ndarray scores
        c_token_ids = <int*>token_ids.data
        c_is_valid = <int*>is_valid.data
        cdef int has_hidden = not getattr(vec2scores, 'is_noop', False)
        cdef int nr_step
        while not next_step.empty():
            nr_step = next_step.size()
            if not has_hidden:
                for i in cython.parallel.prange(nr_step, num_threads=6,
                                                nogil=True):
                    self._parse_step(next_step[i],
                        feat_weights, nr_class, nr_feat, nr_piece)
            else:
                hists = []
                for i in range(nr_step):
                    st = next_step[i]
                    st.set_context_tokens(&c_token_ids[i*nr_feat], nr_feat)
                    self.moves.set_valid(&c_is_valid[i*nr_class], st)
                    hists.append([st.get_hist(j+1) for j in range(8)])
                hists = numpy.asarray(hists)
                vectors = state2vec(token_ids[:next_step.size()])
                if self.cfg.get('hist_size'):
                    scores = vec2scores((vectors, hists))
                else:
                    scores = vec2scores(vectors)
                c_scores = <float*>scores.data
                for i in range(nr_step):
                    st = next_step[i]
                    guess = arg_max_if_valid(
                        &c_scores[i*nr_class], &c_is_valid[i*nr_class], nr_class)
                    action = self.moves.c[guess]
                    action.do(st, action.label)
                    st.push_hist(guess)
            this_step, next_step = next_step, this_step
            next_step.clear()
            for st in this_step:
                if not st.is_final():
                    next_step.push_back(st)
        return states

    def beam_parse(self, docs, int beam_width=3, float beam_density=0.001):
        cdef Beam beam
        cdef np.ndarray scores
        cdef Doc doc
        cdef int nr_class = self.moves.n_moves
        cdef StateClass stcls, output
        cuda_stream = get_cuda_stream()
        (tokvecs, bp_tokvecs), state2vec, vec2scores = self.get_batch_model(docs, cuda_stream,
                                                                            0.0)
        beams = []
        cdef int offset = 0
        cdef int j = 0
        cdef int k
        for doc in docs:
            beam = Beam(nr_class, beam_width, min_density=beam_density)
            beam.initialize(self.moves.init_beam_state, doc.length, doc.c)
            for i in range(beam.width):
                stcls = <StateClass>beam.at(i)
                stcls.c.offset = offset
            offset += len(doc)
            beam.check_done(_check_final_state, NULL)
            while not beam.is_done:
                states = []
                for i in range(beam.size):
                    stcls = <StateClass>beam.at(i)
                    # This way we avoid having to score finalized states
                    # We do have to take care to keep indexes aligned, though
                    if not stcls.is_final():
                        states.append(stcls)
                token_ids = self.get_token_ids(states)
                vectors = state2vec(token_ids)
                if self.cfg.get('hist_size', 0):
                    hists = numpy.asarray([st.history[:self.cfg['hist_size']]
                                           for st in states], dtype='i')
                    scores = vec2scores((vectors, hists))
                else:
                    scores = vec2scores(vectors)
                j = 0
                c_scores = <float*>scores.data
                for i in range(beam.size):
                    stcls = <StateClass>beam.at(i)
                    if not stcls.is_final():
                        self.moves.set_valid(beam.is_valid[i], stcls.c)
                        for k in range(nr_class):
                            beam.scores[i][k] = c_scores[j * scores.shape[1] + k]
                        j += 1
                beam.advance(_transition_state, _hash_state, <void*>self.moves.c)
                beam.check_done(_check_final_state, NULL)
            beams.append(beam)
        return beams

    cdef void _parse_step(self, StateC* state,
            const float* feat_weights,
            int nr_class, int nr_feat, int nr_piece) nogil:
        '''This only works with no hidden layers -- fast but inaccurate'''
        token_ids = <int*>calloc(nr_feat, sizeof(int))
        scores = <float*>calloc(nr_class * nr_piece, sizeof(float))
        is_valid = <int*>calloc(nr_class, sizeof(int))

        state.set_context_tokens(token_ids, nr_feat)
        sum_state_features(scores,
            feat_weights, token_ids, 1, nr_feat, nr_class * nr_piece)
        self.moves.set_valid(is_valid, state)
        guess = arg_maxout_if_valid(scores, is_valid, nr_class, nr_piece)
        action = self.moves.c[guess]
        action.do(state, action.label)
        state.push_hist(guess)

        free(is_valid)
        free(scores)
        free(token_ids)

    def update(self, docs, golds, drop=0., sgd=None, losses=None):
        if not any(self.moves.has_gold(gold) for gold in golds):
            return None
        if self.cfg.get('beam_width', 1) >= 2 and numpy.random.random() >= 0.5:
            return self.update_beam(docs, golds,
                    self.cfg['beam_width'], self.cfg['beam_density'],
                    drop=drop, sgd=sgd, losses=losses)
        if losses is not None and self.name not in losses:
            losses[self.name] = 0.
        if isinstance(docs, Doc) and isinstance(golds, GoldParse):
            docs = [docs]
            golds = [golds]

        cuda_stream = get_cuda_stream()

        states, golds, max_steps = self._init_gold_batch(docs, golds)
        (tokvecs, bp_tokvecs), state2vec, vec2scores = self.get_batch_model(docs, cuda_stream,
                                                                            drop)
        todo = [(s, g) for (s, g) in zip(states, golds)
                if not s.is_final() and g is not None]
        if not todo:
            return None

        backprops = []
        d_tokvecs = state2vec.ops.allocate(tokvecs.shape)
        cdef float loss = 0.
        n_steps = 0
        while todo:
            states, golds = zip(*todo)

            token_ids = self.get_token_ids(states)
            vector, bp_vector = state2vec.begin_update(token_ids, drop=0.0)
            if drop != 0:
                mask = vec2scores.ops.get_dropout_mask(vector.shape, drop)
                vector *= mask
            hists = numpy.asarray([st.history for st in states], dtype='i')
            if self.cfg.get('hist_size', 0):
                scores, bp_scores = vec2scores.begin_update((vector, hists), drop=drop)
            else:
                scores, bp_scores = vec2scores.begin_update(vector, drop=drop)

            d_scores = self.get_batch_loss(states, golds, scores)
            d_scores /= len(docs)
            d_vector = bp_scores(d_scores, sgd=sgd)
            if drop != 0:
                d_vector *= mask

            if isinstance(self.model[0].ops, CupyOps) \
            and not isinstance(token_ids, state2vec.ops.xp.ndarray):
                # Move token_ids and d_vector to GPU, asynchronously
                backprops.append((
                    get_async(cuda_stream, token_ids),
                    get_async(cuda_stream, d_vector),
                    bp_vector
                ))
            else:
                backprops.append((token_ids, d_vector, bp_vector))
            self.transition_batch(states, scores)
            todo = [(st, gold) for (st, gold) in todo
                    if not st.is_final()]
            if losses is not None:
                losses[self.name] += (d_scores**2).sum()
            n_steps += 1
            if n_steps >= max_steps:
                break
        self._make_updates(d_tokvecs,
            bp_tokvecs, backprops, sgd, cuda_stream)

    def update_beam(self, docs, golds, width=None, density=None,
            drop=0., sgd=None, losses=None):
        if not any(self.moves.has_gold(gold) for gold in golds):
            return None
        if not golds:
            return None
        if width is None:
            width = self.cfg.get('beam_width', 2)
        if density is None:
            density = self.cfg.get('beam_density', 0.0)
        if losses is not None and self.name not in losses:
            losses[self.name] = 0.
        lengths = [len(d) for d in docs]
        assert min(lengths) >= 1
        states = self.moves.init_batch(docs)
        for gold in golds:
            self.moves.preprocess_gold(gold)

        cuda_stream = get_cuda_stream()
        (tokvecs, bp_tokvecs), state2vec, vec2scores = self.get_batch_model(docs, cuda_stream, drop)

        states_d_scores, backprops = _beam_utils.update_beam(self.moves, self.nr_feature, 500,
                                        states, golds,
                                        state2vec, vec2scores,
                                        width, density, self.cfg.get('hist_size', 0),
                                        drop=drop, losses=losses)
        backprop_lower = []
        cdef float batch_size = len(docs)
        for i, d_scores in enumerate(states_d_scores):
            d_scores /= batch_size
            if losses is not None:
                losses[self.name] += (d_scores**2).sum()
            ids, bp_vectors, bp_scores = backprops[i]
            d_vector = bp_scores(d_scores, sgd=sgd)
            if isinstance(self.model[0].ops, CupyOps) \
            and not isinstance(ids, state2vec.ops.xp.ndarray):
                backprop_lower.append((
                    get_async(cuda_stream, ids),
                    get_async(cuda_stream, d_vector),
                    bp_vectors))
            else:
                backprop_lower.append((ids, d_vector, bp_vectors))
        d_tokvecs = self.model[0].ops.allocate(tokvecs.shape)
        self._make_updates(d_tokvecs, bp_tokvecs, backprop_lower, sgd, cuda_stream)

    def _init_gold_batch(self, whole_docs, whole_golds):
        """Make a square batch, of length equal to the shortest doc. A long
        doc will get multiple states. Let's say we have a doc of length 2*N,
        where N is the shortest doc. We'll make two states, one representing
        long_doc[:N], and another representing long_doc[N:]."""
        cdef:
            StateClass state
            Transition action
        whole_states = self.moves.init_batch(whole_docs)
        max_length = max(5, min(50, min([len(doc) for doc in whole_docs])))
        max_moves = 0
        states = []
        golds = []
        for doc, state, gold in zip(whole_docs, whole_states, whole_golds):
            gold = self.moves.preprocess_gold(gold)
            if gold is None:
                continue
            oracle_actions = self.moves.get_oracle_sequence(doc, gold)
            start = 0
            while start < len(doc):
                state = state.copy()
                n_moves = 0
                while state.B(0) < start and not state.is_final():
                    action = self.moves.c[oracle_actions.pop(0)]
                    action.do(state.c, action.label)
                    state.c.push_hist(action.clas)
                    n_moves += 1
                has_gold = self.moves.has_gold(gold, start=start,
                                               end=start+max_length)
                if not state.is_final() and has_gold:
                    states.append(state)
                    golds.append(gold)
                    max_moves = max(max_moves, n_moves)
                start += min(max_length, len(doc)-start)
            max_moves = max(max_moves, len(oracle_actions))
        return states, golds, max_moves

    def _make_updates(self, d_tokvecs, bp_tokvecs, backprops, sgd, cuda_stream=None):
        # Tells CUDA to block, so our async copies complete.
        if cuda_stream is not None:
            cuda_stream.synchronize()
        xp = get_array_module(d_tokvecs)
        for ids, d_vector, bp_vector in backprops:
            d_state_features = bp_vector(d_vector, sgd=sgd)
            mask = ids >= 0
            d_state_features *= mask.reshape(ids.shape + (1,))
            self.model[0].ops.scatter_add(d_tokvecs, ids * mask,
                d_state_features)
        bp_tokvecs(d_tokvecs, sgd=sgd)

    @property
    def move_names(self):
        names = []
        for i in range(self.moves.n_moves):
            name = self.moves.move_name(self.moves.c[i].move, self.moves.c[i].label)
            names.append(name)
        return names

    def get_batch_model(self, docs, stream, dropout):
        tok2vec, lower, upper = self.model
        tokvecs, bp_tokvecs = tok2vec.begin_update(docs, drop=dropout)
        state2vec = precompute_hiddens(len(docs), tokvecs,
                                       lower, stream, drop=0.0)
        return (tokvecs, bp_tokvecs), state2vec, upper

    nr_feature = 8

    def get_token_ids(self, states):
        cdef StateClass state
        cdef int n_tokens = self.nr_feature
        cdef np.ndarray ids = numpy.zeros((len(states), n_tokens),
                                          dtype='i', order='C')
        c_ids = <int*>ids.data
        for i, state in enumerate(states):
            if not state.is_final():
                state.c.set_context_tokens(c_ids, n_tokens)
            c_ids += ids.shape[1]
        return ids

    def transition_batch(self, states, float[:, ::1] scores):
        cdef StateClass state
        cdef int[500] is_valid # TODO: Unhack
        cdef float* c_scores = &scores[0, 0]
        for state in states:
            self.moves.set_valid(is_valid, state.c)
            guess = arg_max_if_valid(c_scores, is_valid, scores.shape[1])
            action = self.moves.c[guess]
            action.do(state.c, action.label)
            c_scores += scores.shape[1]
            state.c.push_hist(guess)

    def get_batch_loss(self, states, golds, float[:, ::1] scores):
        cdef StateClass state
        cdef GoldParse gold
        cdef Pool mem = Pool()
        cdef int i
        is_valid = <int*>mem.alloc(self.moves.n_moves, sizeof(int))
        costs = <float*>mem.alloc(self.moves.n_moves, sizeof(float))
        cdef np.ndarray d_scores = numpy.zeros((len(states), self.moves.n_moves),
                                        dtype='f', order='C')
        c_d_scores = <float*>d_scores.data
        for i, (state, gold) in enumerate(zip(states, golds)):
            memset(is_valid, 0, self.moves.n_moves * sizeof(int))
            memset(costs, 0, self.moves.n_moves * sizeof(float))
            self.moves.set_costs(is_valid, costs, state, gold)
            cpu_log_loss(c_d_scores,
                costs, is_valid, &scores[i, 0], d_scores.shape[1])
            c_d_scores += d_scores.shape[1]
        return d_scores

    def set_annotations(self, docs, states):
        cdef StateClass state
        cdef Doc doc
        for state, doc in zip(states, docs):
            self.moves.finalize_state(state.c)
            for i in range(doc.length):
                doc.c[i] = state.c._sent[i]
            self.moves.finalize_doc(doc)
            for hook in self.postprocesses:
                for doc in docs:
                    hook(doc)

    @property
    def postprocesses(self):
        # Available for subclasses, e.g. to deprojectivize
        return []

    def add_label(self, label):
        resized = False
        for action in self.moves.action_types:
            added = self.moves.add_action(action, label)
            if added:
                # Important that the labels be stored as a list! We need the
                # order, or the model goes out of synch
                self.cfg.setdefault('extra_labels', []).append(label)
                resized = True
        if self.model not in (True, False, None) and resized:
            # Weights are stored in (nr_out, nr_in) format, so we're basically
            # just adding rows here.
            smaller = self.model[-1]._layers[-1]
            larger = Affine(self.moves.n_moves, smaller.nI)
            copy_array(larger.W[:smaller.nO], smaller.W)
            copy_array(larger.b[:smaller.nO], smaller.b)
            self.model[-1]._layers[-1] = larger

    def begin_training(self, gold_tuples, pipeline=None, **cfg):
        if 'model' in cfg:
            self.model = cfg['model']
        gold_tuples = nonproj.preprocess_training_data(gold_tuples)
        actions = self.moves.get_actions(gold_parses=gold_tuples)
        for action, labels in actions.items():
            for label in labels:
                self.moves.add_action(action, label)
        if self.model is True:
            cfg['pretrained_dims'] = self.vocab.vectors_length
            self.model, cfg = self.Model(self.moves.n_moves, **cfg)
            self.init_multitask_objectives(gold_tuples, pipeline, **cfg)
            link_vectors_to_models(self.vocab)
            self.cfg.update(cfg)

    def init_multitask_objectives(self, gold_tuples, pipeline, **cfg):
        '''Setup models for secondary objectives, to benefit from multi-task
        learning. This method is intended to be overridden by subclasses.

        For instance, the dependency parser can benefit from sharing
        an input representation with a label prediction model. These auxiliary
        models are discarded after training.
        '''
        pass

    def preprocess_gold(self, docs_golds):
        for doc, gold in docs_golds:
            yield doc, gold

    def use_params(self, params):
        # Can't decorate cdef class :(. Workaround.
        with self.model[0].use_params(params):
            with self.model[1].use_params(params):
                yield

    def to_disk(self, path, **exclude):
        serializers = {
            'tok2vec_model': lambda p: p.open('wb').write(
                self.model[0].to_bytes()),
            'lower_model': lambda p: p.open('wb').write(
                self.model[1].to_bytes()),
            'upper_model': lambda p: p.open('wb').write(
                self.model[2].to_bytes()),
            'vocab': lambda p: self.vocab.to_disk(p),
            'moves': lambda p: self.moves.to_disk(p, strings=False),
            'cfg': lambda p: p.open('w').write(json_dumps(self.cfg))
        }
        util.to_disk(path, serializers, exclude)

    def from_disk(self, path, **exclude):
        deserializers = {
            'vocab': lambda p: self.vocab.from_disk(p),
            'moves': lambda p: self.moves.from_disk(p, strings=False),
            'cfg': lambda p: self.cfg.update(ujson.load(p.open())),
            'model': lambda p: None
        }
        util.from_disk(path, deserializers, exclude)
        if 'model' not in exclude:
            path = util.ensure_path(path)
            if self.model is True:
                self.cfg['pretrained_dims'] = self.vocab.vectors_length
                self.model, cfg = self.Model(**self.cfg)
            else:
                cfg = {}
            with (path / 'tok2vec_model').open('rb') as file_:
                bytes_data = file_.read()
            self.model[0].from_bytes(bytes_data)
            with (path / 'lower_model').open('rb') as file_:
                bytes_data = file_.read()
            self.model[1].from_bytes(bytes_data)
            with (path / 'upper_model').open('rb') as file_:
                bytes_data = file_.read()
            self.model[2].from_bytes(bytes_data)
            self.cfg.update(cfg)
        return self

    def to_bytes(self, **exclude):
        serializers = OrderedDict((
            ('tok2vec_model', lambda: self.model[0].to_bytes()),
            ('lower_model', lambda: self.model[1].to_bytes()),
            ('upper_model', lambda: self.model[2].to_bytes()),
            ('vocab', lambda: self.vocab.to_bytes()),
            ('moves', lambda: self.moves.to_bytes(strings=False)),
            ('cfg', lambda: json.dumps(self.cfg, indent=2, sort_keys=True))
        ))
        if 'model' in exclude:
            exclude['tok2vec_model'] = True
            exclude['lower_model'] = True
            exclude['upper_model'] = True
            exclude.pop('model')
        return util.to_bytes(serializers, exclude)

    def from_bytes(self, bytes_data, **exclude):
        deserializers = OrderedDict((
            ('vocab', lambda b: self.vocab.from_bytes(b)),
            ('moves', lambda b: self.moves.from_bytes(b, strings=False)),
            ('cfg', lambda b: self.cfg.update(json.loads(b))),
            ('tok2vec_model', lambda b: None),
            ('lower_model', lambda b: None),
            ('upper_model', lambda b: None)
        ))
        msg = util.from_bytes(bytes_data, deserializers, exclude)
        if 'model' not in exclude:
            if self.model is True:
                self.model, cfg = self.Model(**self.cfg)
                cfg['pretrained_dims'] = self.vocab.vectors_length
            else:
                cfg = {}
            cfg['pretrained_dims'] = self.vocab.vectors_length
            if 'tok2vec_model' in msg:
                self.model[0].from_bytes(msg['tok2vec_model'])
            if 'lower_model' in msg:
                self.model[1].from_bytes(msg['lower_model'])
            if 'upper_model' in msg:
                self.model[2].from_bytes(msg['upper_model'])
            self.cfg.update(cfg)
        return self


class ParserStateError(ValueError):
    def __init__(self, doc):
        ValueError.__init__(self,
            "Error analysing doc -- no valid actions available. This should "
            "never happen, so please report the error on the issue tracker. "
            "Here's the thread to do so --- reopen it if it's closed:\n"
            "https://github.com/spacy-io/spaCy/issues/429\n"
            "Please include the text that the parser failed on, which is:\n"
            "%s" % repr(doc.text))


cdef int arg_max_if_gold(const weight_t* scores, const weight_t* costs, const int* is_valid, int n) nogil:
    # Find minimum cost
    cdef float cost = 1
    for i in range(n):
        if is_valid[i] and costs[i] < cost:
            cost = costs[i]
    # Now find best-scoring with that cost
    cdef int best = -1
    for i in range(n):
        if costs[i] <= cost and is_valid[i]:
            if best == -1 or scores[i] > scores[best]:
                best = i
    return best


cdef int arg_max_if_valid(const weight_t* scores, const int* is_valid, int n) nogil:
    cdef int best = -1
    for i in range(n):
        if is_valid[i] >= 1:
            if best == -1 or scores[i] > scores[best]:
                best = i
    return best


cdef int arg_maxout_if_valid(const weight_t* scores, const int* is_valid,
                             int n, int nP) nogil:
    cdef int best = -1
    cdef float best_score = 0
    for i in range(n):
        if is_valid[i] >= 1:
            for j in range(nP):
                if best == -1 or scores[i*nP+j] > best_score:
                    best = i
                    best_score = scores[i*nP+j]
    return best


cdef int _arg_max_clas(const weight_t* scores, int move, const Transition* actions,
                       int nr_class) except -1:
    cdef weight_t score = 0
    cdef int mode = -1
    cdef int i
    for i in range(nr_class):
        if actions[i].move == move and (mode == -1 or scores[i] >= score):
            mode = i
            score = scores[i]
    return mode


# These are passed as callbacks to thinc.search.Beam
cdef int _transition_state(void* _dest, void* _src, class_t clas, void* _moves) except -1:
    dest = <StateClass>_dest
    src = <StateClass>_src
    moves = <const Transition*>_moves
    dest.clone(src)
    moves[clas].do(dest.c, moves[clas].label)
    dest.c.push_hist(clas)


cdef int _check_final_state(void* _state, void* extra_args) except -1:
    return (<StateClass>_state).is_final()


def _cleanup(Beam beam):
    for i in range(beam.width):
        Py_XDECREF(<PyObject*>beam._states[i].content)
        Py_XDECREF(<PyObject*>beam._parents[i].content)


cdef hash_t _hash_state(void* _state, void* _) except 0:
    state = <StateClass>_state
    if state.c.is_final():
        return 1
    else:
        return state.c.hash()<|MERGE_RESOLUTION|>--- conflicted
+++ resolved
@@ -51,11 +51,7 @@
 from .._ml import Residual, drop_layer, flatten
 from .._ml import link_vectors_to_models
 from .._ml import HistoryFeatures
-<<<<<<< HEAD
-from ..compat import json_dumps
-=======
 from ..compat import json_dumps, copy_array
->>>>>>> dce8afb9
 
 from . import _parse_features
 from ._parse_features cimport CONTEXT_SIZE
@@ -243,15 +239,6 @@
     """
     @classmethod
     def Model(cls, nr_class, **cfg):
-<<<<<<< HEAD
-        depth = util.env_opt('parser_hidden_depth', cfg.get('hidden_depth', 2))
-        token_vector_width = util.env_opt('token_vector_width', cfg.get('token_vector_width', 128))
-        hidden_width = util.env_opt('hidden_width', cfg.get('hidden_width', 128))
-        parser_maxout_pieces = util.env_opt('parser_maxout_pieces', cfg.get('maxout_pieces', 1))
-        embed_size = util.env_opt('embed_size', cfg.get('embed_size', 7000))
-        hist_size = util.env_opt('history_feats', cfg.get('hist_size', 4))
-        hist_width = util.env_opt('history_width', cfg.get('hist_width', 16))
-=======
         depth = util.env_opt('parser_hidden_depth', cfg.get('hidden_depth', 0))
         token_vector_width = util.env_opt('token_vector_width', cfg.get('token_vector_width', 128))
         hidden_width = util.env_opt('hidden_width', cfg.get('hidden_width', 128))
@@ -259,7 +246,6 @@
         embed_size = util.env_opt('embed_size', cfg.get('embed_size', 7000))
         hist_size = util.env_opt('history_feats', cfg.get('hist_size', 0))
         hist_width = util.env_opt('history_width', cfg.get('hist_width', 0))
->>>>>>> dce8afb9
         if hist_size >= 1 and depth == 0:
             raise ValueError("Inconsistent hyper-params: "
                 "history_feats >= 1 but parser_hidden_depth==0")
