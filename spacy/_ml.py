import ujson
from thinc.api import add, layerize, chain, clone, concatenate, with_flatten
from thinc.neural import Model, Maxout, Softmax, Affine
from thinc.neural._classes.hash_embed import HashEmbed
from thinc.neural.ops import NumpyOps, CupyOps
from thinc.neural.util import get_array_module
import random

from thinc.neural._classes.convolution import ExtractWindow
from thinc.neural._classes.static_vectors import StaticVectors
<<<<<<< HEAD
from thinc.neural._classes.batchnorm import BatchNorm
=======
from thinc.neural._classes.batchnorm import BatchNorm as BN
from thinc.neural._classes.layernorm import LayerNorm as LN
>>>>>>> f75420ae
from thinc.neural._classes.resnet import Residual
from thinc.neural import ReLu
from thinc.neural._classes.selu import SELU
from thinc import describe
from thinc.describe import Dimension, Synapses, Biases, Gradient
from thinc.neural._classes.affine import _set_dimensions_if_needed
from thinc.api import FeatureExtracter, with_getitem
from thinc.neural.pooling import Pooling, max_pool, mean_pool, sum_pool
from thinc.neural._classes.attention import ParametricAttention
from thinc.linear.linear import LinearModel
<<<<<<< HEAD
from thinc.api import uniqued, wrap
=======
from thinc.api import uniqued, wrap, flatten_add_lengths
from thinc.neural._classes.rnn import BiLSTM

>>>>>>> f75420ae

from .attrs import ID, ORTH, LOWER, NORM, PREFIX, SUFFIX, SHAPE, TAG, DEP
from .tokens.doc import Doc

import numpy
import io


@layerize
def _flatten_add_lengths(seqs, pad=0, drop=0.):
    ops = Model.ops
    lengths = ops.asarray([len(seq) for seq in seqs], dtype='i')
    def finish_update(d_X, sgd=None):
        return ops.unflatten(d_X, lengths, pad=pad)
    X = ops.flatten(seqs, pad=pad)
    return (X, lengths), finish_update


@layerize
def _logistic(X, drop=0.):
    xp = get_array_module(X)
    if not isinstance(X, xp.ndarray):
        X = xp.asarray(X)
    # Clip to range (-10, 10)
    X = xp.minimum(X, 10., X)
    X = xp.maximum(X, -10., X)
    Y = 1. / (1. + xp.exp(-X))
    def logistic_bwd(dY, sgd=None):
        dX = dY * (Y * (1-Y))
        return dX
    return Y, logistic_bwd


def _zero_init(model):
    def _zero_init_impl(self, X, y):
        self.W.fill(0)
    model.on_data_hooks.append(_zero_init_impl)
    if model.W is not None:
        model.W.fill(0.)
    return model

@layerize
def _preprocess_doc(docs, drop=0.):
    keys = [doc.to_array([LOWER]) for doc in docs]
    keys = [a[:, 0] for a in keys]
    ops = Model.ops
    lengths = ops.asarray([arr.shape[0] for arr in keys])
    keys = ops.xp.concatenate(keys)
    vals = ops.allocate(keys.shape[0]) + 1
    return (keys, vals, lengths), None



def _init_for_precomputed(W, ops):
    if (W**2).sum() != 0.:
        return
    reshaped = W.reshape((W.shape[1], W.shape[0] * W.shape[2]))
    ops.xavier_uniform_init(reshaped)
    W[:] = reshaped.reshape(W.shape)

@describe.on_data(_set_dimensions_if_needed)
@describe.attributes(
    nI=Dimension("Input size"),
    nF=Dimension("Number of features"),
    nO=Dimension("Output size"),
    W=Synapses("Weights matrix",
        lambda obj: (obj.nF, obj.nO, obj.nI),
        lambda W, ops: _init_for_precomputed(W, ops)),
    b=Biases("Bias vector",
        lambda obj: (obj.nO,)),
    d_W=Gradient("W"),
    d_b=Gradient("b")
)
class PrecomputableAffine(Model):
    def __init__(self, nO=None, nI=None, nF=None, **kwargs):
        Model.__init__(self, **kwargs)
        self.nO = nO
        self.nI = nI
        self.nF = nF

    def begin_update(self, X, drop=0.):
        # X: (b, i)
        # Yf: (b, f, i)
        # dY: (b, o)
        # dYf: (b, f, o)
        #Yf = numpy.einsum('bi,foi->bfo', X, self.W)
        Yf = self.ops.xp.tensordot(
                X, self.W, axes=[[1], [2]])
        Yf += self.b
        def backward(dY_ids, sgd=None):
            tensordot = self.ops.xp.tensordot
            dY, ids = dY_ids
            Xf = X[ids]

            #dXf = numpy.einsum('bo,foi->bfi', dY, self.W)
            dXf = tensordot(dY, self.W, axes=[[1], [1]])
            #dW = numpy.einsum('bo,bfi->ofi', dY, Xf)
            dW = tensordot(dY, Xf, axes=[[0], [0]])
            # ofi -> foi
            self.d_W += dW.transpose((1, 0, 2))
            self.d_b += dY.sum(axis=0)

            if sgd is not None:
                sgd(self._mem.weights, self._mem.gradient, key=self.id)
            return dXf
        return Yf, backward


@describe.on_data(_set_dimensions_if_needed)
@describe.attributes(
    nI=Dimension("Input size"),
    nF=Dimension("Number of features"),
    nP=Dimension("Number of pieces"),
    nO=Dimension("Output size"),
    W=Synapses("Weights matrix",
        lambda obj: (obj.nF, obj.nO, obj.nP, obj.nI),
        lambda W, ops: ops.xavier_uniform_init(W)),
    b=Biases("Bias vector",
        lambda obj: (obj.nO, obj.nP)),
    d_W=Gradient("W"),
    d_b=Gradient("b")
)
class PrecomputableMaxouts(Model):
    def __init__(self, nO=None, nI=None, nF=None, nP=3, **kwargs):
        Model.__init__(self, **kwargs)
        self.nO = nO
        self.nP = nP
        self.nI = nI
        self.nF = nF

    def begin_update(self, X, drop=0.):
        # X: (b, i)
        # Yfp: (b, f, o, p)
        # Xf: (f, b, i)
        # dYp: (b, o, p)
        # W: (f, o, p, i)
        # b: (o, p)

        # bi,opfi->bfop
        # bop,fopi->bfi
        # bop,fbi->opfi : fopi

        tensordot = self.ops.xp.tensordot
        ascontiguous = self.ops.xp.ascontiguousarray

        Yfp = tensordot(X, self.W, axes=[[1], [3]])
        Yfp += self.b

        def backward(dYp_ids, sgd=None):
            dYp, ids = dYp_ids
            Xf = X[ids]

            dXf = tensordot(dYp, self.W, axes=[[1, 2], [1,2]])
            dW = tensordot(dYp, Xf, axes=[[0], [0]])

            self.d_W += dW.transpose((2, 0, 1, 3))
            self.d_b += dYp.sum(axis=0)

            if sgd is not None:
                sgd(self._mem.weights, self._mem.gradient, key=self.id)
            return dXf
        return Yfp, backward


def Tok2Vec(width, embed_size, preprocess=None):
    cols = [ID, NORM, PREFIX, SUFFIX, SHAPE]
    with Model.define_operators({'>>': chain, '|': concatenate, '**': clone, '+': add}):
        norm = get_col(cols.index(NORM))   >> HashEmbed(width, embed_size, name='embed_lower')
        prefix = get_col(cols.index(PREFIX)) >> HashEmbed(width, embed_size//2, name='embed_prefix')
        suffix = get_col(cols.index(SUFFIX)) >> HashEmbed(width, embed_size//2, name='embed_suffix')
        shape = get_col(cols.index(SHAPE))   >> HashEmbed(width, embed_size//2, name='embed_shape')

<<<<<<< HEAD
        embed = (norm | prefix | suffix | shape )
        tok2vec = (
            with_flatten(
                asarray(Model.ops, dtype='uint64')
                >> embed
                >> Maxout(width, width*4, pieces=3)
                >> Residual(ExtractWindow(nW=1) >> Maxout(width, width*3))
                >> Residual(ExtractWindow(nW=1) >> Maxout(width, width*3))
                >> Residual(ExtractWindow(nW=1) >> Maxout(width, width*3))
                >> Residual(ExtractWindow(nW=1) >> Maxout(width, width*3)),
            pad=4)
=======
        embed = (norm | prefix | suffix | shape ) >> LN(Maxout(width, width*4, pieces=3))
        tok2vec = (
            with_flatten(
                asarray(Model.ops, dtype='uint64')
                >> uniqued(embed, column=5)
                >> drop_layer(
                    Residual(
                        (ExtractWindow(nW=1) >> BN(Maxout(width, width*3)))
                    )
                ) ** 4, pad=4
            )
>>>>>>> f75420ae
        )
        if preprocess not in (False, None):
            tok2vec = preprocess >> tok2vec
        # Work around thinc API limitations :(. TODO: Revise in Thinc 7
        tok2vec.nO = width
        tok2vec.embed = embed
    return tok2vec


def asarray(ops, dtype):
    def forward(X, drop=0.):
        return ops.asarray(X, dtype=dtype), None
    return layerize(forward)


def foreach(layer):
    def forward(Xs, drop=0.):
        results = []
        backprops = []
        for X in Xs:
            result, bp = layer.begin_update(X, drop=drop)
            results.append(result)
            backprops.append(bp)
        def backward(d_results, sgd=None):
            dXs = []
            for d_result, backprop in zip(d_results, backprops):
                dXs.append(backprop(d_result, sgd))
            return dXs
        return results, backward
    model = layerize(forward)
    model._layers.append(layer)
    return model


def rebatch(size, layer):
    ops = layer.ops
    def forward(X, drop=0.):
        if X.shape[0] < size:
            return layer.begin_update(X)
        parts = _divide_array(X, size)
        results, bp_results = zip(*[layer.begin_update(p, drop=drop)
                                    for p in parts])
        y = ops.flatten(results)
        def backward(dy, sgd=None):
            d_parts = [bp(y, sgd=sgd) for bp, y in
                       zip(bp_results, _divide_array(dy, size))]
            try:
                dX = ops.flatten(d_parts)
            except TypeError:
                dX = None
            except ValueError:
                dX = None
            return dX
        return y, backward
    model = layerize(forward)
    model._layers.append(layer)
    return model


def _divide_array(X, size):
    parts = []
    index = 0
    while index < len(X):
        parts.append(X[index : index + size])
        index += size
    return parts


def get_col(idx):
    assert idx >= 0, idx
    def forward(X, drop=0.):
        assert idx >= 0, idx
        if isinstance(X, numpy.ndarray):
            ops = NumpyOps()
        else:
            ops = CupyOps()
        output = ops.xp.ascontiguousarray(X[:, idx], dtype=X.dtype)
        def backward(y, sgd=None):
            assert idx >= 0, idx
            dX = ops.allocate(X.shape)
            dX[:, idx] += y
            return dX
        return output, backward
    return layerize(forward)


def zero_init(model):
    def _hook(self, X, y=None):
        self.W.fill(0)
    model.on_data_hooks.append(_hook)
    return model


def doc2feats(cols=None):
    cols = [ID, NORM, PREFIX, SUFFIX, SHAPE]
    def forward(docs, drop=0.):
        feats = []
        for doc in docs:
            feats.append(doc.to_array(cols))
        return feats, None
    model = layerize(forward)
    model.cols = cols
    return model


def print_shape(prefix):
    def forward(X, drop=0.):
        return X, lambda dX, **kwargs: dX
    return layerize(forward)


@layerize
def get_token_vectors(tokens_attrs_vectors, drop=0.):
    ops = Model.ops
    tokens, attrs, vectors = tokens_attrs_vectors
    def backward(d_output, sgd=None):
        return (tokens, d_output)
    return vectors, backward


def fine_tune(embedding, combine=None):
    if combine is not None:
        raise NotImplementedError(
            "fine_tune currently only supports addition. Set combine=None")
    def fine_tune_fwd(docs_tokvecs, drop=0.):
        docs, tokvecs = docs_tokvecs
        lengths = model.ops.asarray([len(doc) for doc in docs], dtype='i')

        vecs, bp_vecs = embedding.begin_update(docs, drop=drop)
        flat_tokvecs = embedding.ops.flatten(tokvecs)
        flat_vecs = embedding.ops.flatten(vecs)
        alpha = model.mix
        minus = 1-model.mix
        output = embedding.ops.unflatten(
                   (alpha * flat_tokvecs + minus * flat_vecs), lengths)

        def fine_tune_bwd(d_output, sgd=None):
            flat_grad = model.ops.flatten(d_output)
            model.d_mix += flat_tokvecs.dot(flat_grad.T).sum()
            model.d_mix += 1-flat_vecs.dot(flat_grad.T).sum()
            
            bp_vecs([d_o * minus for d_o in d_output], sgd=sgd)
            d_output = [d_o * alpha for d_o in d_output]
            sgd(model._mem.weights, model._mem.gradient, key=model.id)
            model.mix = model.ops.xp.minimum(model.mix, 1.0)
            return d_output
        return output, fine_tune_bwd
    model = wrap(fine_tune_fwd, embedding)
    model.mix = model._mem.add((model.id, 'mix'), (1,))
    model.mix.fill(0.0)
    model.d_mix = model._mem.add_gradient((model.id, 'd_mix'), (model.id, 'mix'))
    return model


@layerize
def flatten(seqs, drop=0.):
    if isinstance(seqs[0], numpy.ndarray):
        ops = NumpyOps()
    elif hasattr(CupyOps.xp, 'ndarray') and isinstance(seqs[0], CupyOps.xp.ndarray):
        ops = CupyOps()
    else:
        raise ValueError("Unable to flatten sequence of type %s" % type(seqs[0]))
    lengths = [len(seq) for seq in seqs]
    def finish_update(d_X, sgd=None):
        return ops.unflatten(d_X, lengths)
    X = ops.xp.vstack(seqs)
    return X, finish_update


@layerize
def logistic(X, drop=0.):
    xp = get_array_module(X)
    if not isinstance(X, xp.ndarray):
        X = xp.asarray(X)
    # Clip to range (-10, 10)
    X = xp.minimum(X, 10., X)
    X = xp.maximum(X, -10., X)
    Y = 1. / (1. + xp.exp(-X))
    def logistic_bwd(dY, sgd=None):
        dX = dY * (Y * (1-Y))
        return dX
    return Y, logistic_bwd


def zero_init(model):
    def _zero_init_impl(self, X, y):
        self.W.fill(0)
    model.on_data_hooks.append(_zero_init_impl)
    return model

@layerize
def preprocess_doc(docs, drop=0.):
    keys = [doc.to_array([LOWER]) for doc in docs]
    keys = [a[:, 0] for a in keys]
    ops = Model.ops
    lengths = ops.asarray([arr.shape[0] for arr in keys])
    keys = ops.xp.concatenate(keys)
    vals = ops.allocate(keys.shape[0]) + 1
    return (keys, vals, lengths), None


def build_text_classifier(nr_class, width=64, **cfg):
    nr_vector = cfg.get('nr_vector', 200)
    with Model.define_operators({'>>': chain, '+': add, '|': concatenate, '**': clone}):
        embed_lower = HashEmbed(width, nr_vector, column=1)
        embed_prefix = HashEmbed(width//2, nr_vector, column=2)
        embed_suffix = HashEmbed(width//2, nr_vector, column=3)
        embed_shape = HashEmbed(width//2, nr_vector, column=4)

        cnn_model = (
            FeatureExtracter([ORTH, LOWER, PREFIX, SUFFIX, SHAPE])
            >> _flatten_add_lengths
            >> with_getitem(0,
                uniqued(
                  (embed_lower | embed_prefix | embed_suffix | embed_shape) 
                  >> Maxout(width, width+(width//2)*3))
                >> Residual(ExtractWindow(nW=1) >> ReLu(width, width*3))
                >> Residual(ExtractWindow(nW=1) >> ReLu(width, width*3))
                >> Residual(ExtractWindow(nW=1) >> ReLu(width, width*3))
            )
            >> ParametricAttention(width,)
            >> Pooling(sum_pool)
            >> ReLu(width, width)
            >> zero_init(Affine(nr_class, width, drop_factor=0.0))
        )
        linear_model = (
            _preprocess_doc
            >> LinearModel(nr_class, drop_factor=0.)
        )

        model = (
            (linear_model | cnn_model)
            >> zero_init(Affine(nr_class, nr_class*2, drop_factor=0.0))
            >> logistic
        )
 
    model.lsuv = False
    return model
<|MERGE_RESOLUTION|>--- conflicted
+++ resolved
@@ -8,12 +8,8 @@
 
 from thinc.neural._classes.convolution import ExtractWindow
 from thinc.neural._classes.static_vectors import StaticVectors
-<<<<<<< HEAD
-from thinc.neural._classes.batchnorm import BatchNorm
-=======
 from thinc.neural._classes.batchnorm import BatchNorm as BN
 from thinc.neural._classes.layernorm import LayerNorm as LN
->>>>>>> f75420ae
 from thinc.neural._classes.resnet import Residual
 from thinc.neural import ReLu
 from thinc.neural._classes.selu import SELU
@@ -24,13 +20,9 @@
 from thinc.neural.pooling import Pooling, max_pool, mean_pool, sum_pool
 from thinc.neural._classes.attention import ParametricAttention
 from thinc.linear.linear import LinearModel
-<<<<<<< HEAD
-from thinc.api import uniqued, wrap
-=======
 from thinc.api import uniqued, wrap, flatten_add_lengths
 from thinc.neural._classes.rnn import BiLSTM
 
->>>>>>> f75420ae
 
 from .attrs import ID, ORTH, LOWER, NORM, PREFIX, SUFFIX, SHAPE, TAG, DEP
 from .tokens.doc import Doc
@@ -203,19 +195,6 @@
         suffix = get_col(cols.index(SUFFIX)) >> HashEmbed(width, embed_size//2, name='embed_suffix')
         shape = get_col(cols.index(SHAPE))   >> HashEmbed(width, embed_size//2, name='embed_shape')
 
-<<<<<<< HEAD
-        embed = (norm | prefix | suffix | shape )
-        tok2vec = (
-            with_flatten(
-                asarray(Model.ops, dtype='uint64')
-                >> embed
-                >> Maxout(width, width*4, pieces=3)
-                >> Residual(ExtractWindow(nW=1) >> Maxout(width, width*3))
-                >> Residual(ExtractWindow(nW=1) >> Maxout(width, width*3))
-                >> Residual(ExtractWindow(nW=1) >> Maxout(width, width*3))
-                >> Residual(ExtractWindow(nW=1) >> Maxout(width, width*3)),
-            pad=4)
-=======
         embed = (norm | prefix | suffix | shape ) >> LN(Maxout(width, width*4, pieces=3))
         tok2vec = (
             with_flatten(
@@ -227,7 +206,6 @@
                     )
                 ) ** 4, pad=4
             )
->>>>>>> f75420ae
         )
         if preprocess not in (False, None):
             tok2vec = preprocess >> tok2vec
