# coding: utf8
from __future__ import unicode_literals, division, print_function


import json
from pathlib import Path

from ..scorer import Scorer
from ..tagger import Tagger
from ..syntax.parser import Parser
from ..gold import GoldParse, merge_sents
from ..gold import read_json_file as read_gold_json
from .. import util


def train(language, output_dir, train_data, dev_data, n_iter, tagger, parser, ner,
          parser_L1):
    output_path = Path(output_dir)
    train_path = Path(train_data)
<<<<<<< HEAD
    dev_path = Path(dev_data)
    check_dirs(output_path, train_path, dev_path)
=======
    dev_path = Path(dev_data) if dev_data else None
    check_dirs(output_path, data_path, dev_path)
>>>>>>> afd839f6

    lang = util.get_lang_class(language)
    parser_cfg = {
        'pseudoprojective': True,
        'L1': parser_L1,
        'n_iter': n_iter,
        'lang': language,
        'features': lang.Defaults.parser_features}
    entity_cfg = {
        'n_iter': n_iter,
        'lang': language,
        'features': lang.Defaults.entity_features}
    tagger_cfg = {
        'n_iter': n_iter,
        'lang': language,
        'features': lang.Defaults.tagger_features}
    gold_train = list(read_gold_json(train_path))
    gold_dev = list(read_gold_json(dev_path)) if dev_path else None

    train_model(lang, gold_train, gold_dev, output_path, tagger_cfg, parser_cfg,
                entity_cfg, n_iter)
<<<<<<< HEAD
    scorer = evaluate(lang, list(read_gold_json(dev_path)), output_path)
    print_results(scorer)
=======
    if gold_dev:
        scorer = evaluate(lang, gold_dev, output_path)
        print_results(scorer)
>>>>>>> afd839f6


def train_config(config):
    config_path = Path(config)
    if not config_path.is_file():
        util.sys_exit(config_path.as_posix(), title="Config file not found")
    config = json.load(config_path)
    for setting in []:
        if setting not in config.keys():
            util.sys_exit("{s} not found in config file.".format(s=setting),
                          title="Missing setting")


def train_model(Language, train_data, dev_data, output_path, tagger_cfg, parser_cfg,
                entity_cfg, n_iter):
    print("Itn.\tN weight\tN feats\tUAS\tNER F.\tTag %\tToken %")

    with Language.train(output_path, train_data, tagger_cfg, parser_cfg, entity_cfg) as trainer:
        loss = 0
        for itn, epoch in enumerate(trainer.epochs(n_iter, augment_data=None)):
            for doc, gold in epoch:
                trainer.update(doc, gold)
            dev_scores = trainer.evaluate(dev_data) if dev_data else []
            print_progress(itn, trainer.nlp.parser.model.nr_weight,
                           trainer.nlp.parser.model.nr_active_feat,
                           **dev_scores.scores)


def evaluate(Language, gold_tuples, output_path):
    print("Load parser", output_path)
    nlp = Language(path=output_path)
    scorer = Scorer()
    for raw_text, sents in gold_tuples:
        sents = merge_sents(sents)
        for annot_tuples, brackets in sents:
            if raw_text is None:
                tokens = nlp.tokenizer.tokens_from_list(annot_tuples[1])
                nlp.tagger(tokens)
                nlp.parser(tokens)
                nlp.entity(tokens)
            else:
                tokens = nlp(raw_text)
            gold = GoldParse.from_annot_tuples(tokens, annot_tuples)
            scorer.score(tokens, gold)
    return scorer


def check_dirs(output_path, train_path, dev_path):
    if not output_path.exists():
        util.sys_exit(output_path.as_posix(), title="Output directory not found")
    if not train_path.exists() or not train_path.is_file():
        util.sys_exit(train_path.as_posix(), title="Training data not found")
    if dev_path and not dev_path.exists():
        util.sys_exit(dev_path.as_posix(), title="Development data not found")


def print_progress(itn, nr_weight, nr_active_feat, **scores):
    tpl = '{:d}\t{:d}\t{:d}\t{uas:.3f}\t{ents_f:.3f}\t{tags_acc:.3f}\t{token_acc:.3f}'
    print(tpl.format(itn, nr_weight, nr_active_feat, **scores))


def print_results(scorer):
    results = {
        'TOK': '%.2f' % scorer.token_acc,
        'POS': '%.2f' % scorer.tags_acc,
        'UAS': '%.2f' % scorer.uas,
        'LAS': '%.2f' % scorer.las,
        'NER P': '%.2f' % scorer.ents_p,
        'NER R': '%.2f' % scorer.ents_r,
        'NER F': '%.2f' % scorer.ents_f}
    util.print_table(results, title="Results")<|MERGE_RESOLUTION|>--- conflicted
+++ resolved
@@ -17,13 +17,8 @@
           parser_L1):
     output_path = Path(output_dir)
     train_path = Path(train_data)
-<<<<<<< HEAD
     dev_path = Path(dev_data)
     check_dirs(output_path, train_path, dev_path)
-=======
-    dev_path = Path(dev_data) if dev_data else None
-    check_dirs(output_path, data_path, dev_path)
->>>>>>> afd839f6
 
     lang = util.get_lang_class(language)
     parser_cfg = {
@@ -45,14 +40,9 @@
 
     train_model(lang, gold_train, gold_dev, output_path, tagger_cfg, parser_cfg,
                 entity_cfg, n_iter)
-<<<<<<< HEAD
-    scorer = evaluate(lang, list(read_gold_json(dev_path)), output_path)
-    print_results(scorer)
-=======
     if gold_dev:
         scorer = evaluate(lang, gold_dev, output_path)
         print_results(scorer)
->>>>>>> afd839f6
 
 
 def train_config(config):
