# cython: infer_types=True
# cython: profile=True
# coding: utf8
from __future__ import unicode_literals

from thinc.api import chain, layerize, with_getitem
from thinc.neural import Model, Softmax
import numpy
cimport numpy as np
import cytoolz
import util
from collections import OrderedDict
import ujson
import msgpack

from thinc.api import add, layerize, chain, clone, concatenate, with_flatten
from thinc.neural import Model, Maxout, Softmax, Affine
from thinc.neural._classes.hash_embed import HashEmbed
from thinc.neural.util import to_categorical

from thinc.neural.pooling import Pooling, max_pool, mean_pool
from thinc.neural._classes.difference import Siamese, CauchySimilarity

from thinc.neural._classes.convolution import ExtractWindow
from thinc.neural._classes.resnet import Residual
from thinc.neural._classes.batchnorm import BatchNorm as BN

from .tokens.doc cimport Doc
from .syntax.parser cimport Parser as LinearParser
from .syntax.nn_parser cimport Parser as NeuralParser
from .syntax.parser import get_templates as get_feature_templates
from .syntax.beam_parser cimport BeamParser
from .syntax.ner cimport BiluoPushDown
from .syntax.arc_eager cimport ArcEager
from .tagger import Tagger
from .syntax.stateclass cimport StateClass
from .gold cimport GoldParse
from .morphology cimport Morphology
from .vocab cimport Vocab
from .syntax import nonproj
from .compat import json_dumps

from .attrs import ID, LOWER, PREFIX, SUFFIX, SHAPE, TAG, DEP, POS
from ._ml import rebatch, Tok2Vec, flatten
from ._ml import build_text_classifier, build_tagger_model
from ._ml import link_vectors_to_models
from .parts_of_speech import X


class SentenceSegmenter(object):
    '''A simple spaCy hook, to allow custom sentence boundary detection logic
    (that doesn't require the dependency parse).

    To change the sentence boundary detection strategy, pass a generator
    function `strategy` on initialization, or assign a new strategy to
    the .strategy attribute.

    Sentence detection strategies should be generators that take `Doc` objects
    and yield `Span` objects for each sentence.
    '''
    name = 'sbd'

    def __init__(self, vocab, strategy=None):
        self.vocab = vocab
        if strategy is None or strategy == 'on_punct':
            strategy = self.split_on_punct
        self.strategy = strategy

    def __call__(self, doc):
        doc.user_hooks['sents'] = self.strategy

    @staticmethod
    def split_on_punct(doc):
        start = 0
        seen_period = False
        for i, word in enumerate(doc):
            if seen_period and not word.is_punct:
                yield doc[start : word.i]
                start = word.i
                seen_period = False
            elif word.text in ['.', '!', '?']:
                seen_period = True
        if start < len(doc):
            yield doc[start : len(doc)]


class BaseThincComponent(object):
    name = None

    @classmethod
    def Model(cls, *shape, **kwargs):
        '''Initialize a model for the pipe.'''
        raise NotImplementedError

    def __init__(self, vocab, model=True, **cfg):
        '''Create a new pipe instance.'''
        raise NotImplementedError

    def __call__(self, doc):
        '''Apply the pipe to one document. The document is
        modified in-place, and returned.
        
        Both __call__ and pipe should delegate to the `predict()`
        and `set_annotations()` methods.
        '''
        scores = self.predict([doc])
        self.set_annotations([doc], scores)
        return doc

    def pipe(self, stream, batch_size=128, n_threads=-1):
        '''Apply the pipe to a stream of documents.

        Both __call__ and pipe should delegate to the `predict()`
        and `set_annotations()` methods.
        '''
        for docs in cytoolz.partition_all(batch_size, stream):
            docs = list(docs)
            scores = self.predict(docs)
            self.set_annotations(docs, scores)
            yield from docs

    def predict(self, docs):
        '''Apply the pipeline's model to a batch of docs, without
        modifying them.
        '''
        raise NotImplementedError

    def set_annotations(self, docs, scores):
        '''Modify a batch of documents, using pre-computed scores.'''
        raise NotImplementedError

    def update(self, docs, golds, drop=0., sgd=None, losses=None):
        '''Learn from a batch of documents and gold-standard information,
        updating the pipe's model.

        Delegates to predict() and get_loss().
        '''
        raise NotImplementedError

    def get_loss(self, docs, golds, scores):
        '''Find the loss and gradient of loss for the batch of
        documents and their predicted scores.'''
        raise NotImplementedError

    def begin_training(self, gold_tuples=tuple(), pipeline=None):
        '''Initialize the pipe for training, using data exampes if available.
        If no model has been initialized yet, the model is added.'''
        if self.model is True:
<<<<<<< HEAD
            self.model = self.Model(**self.cfg)
=======
            self.model = self.Model(1, token_vector_width)
            link_vectors_to_models(self.vocab)
>>>>>>> 7dc61b3f

    def use_params(self, params):
        '''Modify the pipe's model, to use the given parameter values.
        '''
        with self.model.use_params(params):
            yield

    def to_bytes(self, **exclude):
        '''Serialize the pipe to a bytestring.'''
        serialize = OrderedDict((
            ('cfg', lambda: json_dumps(self.cfg)),
            ('model', lambda: self.model.to_bytes()),
            ('vocab', lambda: self.vocab.to_bytes())
        ))
        return util.to_bytes(serialize, exclude)

    def from_bytes(self, bytes_data, **exclude):
        '''Load the pipe from a bytestring.'''
        def load_model(b):
            if self.model is True:
                self.cfg['pretrained_dims'] = self.vocab.vectors_length
                self.model = self.Model(**self.cfg)
            self.model.from_bytes(b)

        deserialize = OrderedDict((
            ('cfg', lambda b: self.cfg.update(ujson.loads(b))),
            ('vocab', lambda b: self.vocab.from_bytes(b))
            ('model', load_model),
        ))
        util.from_bytes(bytes_data, deserialize, exclude)
        return self

    def to_disk(self, path, **exclude):
        '''Serialize the pipe to disk.'''
        serialize = OrderedDict((
            ('cfg', lambda p: p.open('w').write(json_dumps(self.cfg))),
            ('vocab', lambda p: self.vocab.to_disk(p)),
            ('model', lambda p: p.open('wb').write(self.model.to_bytes())),
        ))
        util.to_disk(path, serialize, exclude)

    def from_disk(self, path, **exclude):
        '''Load the pipe from disk.'''
        def load_model(p):
            if self.model is True:
                self.cfg['pretrained_dims'] = self.vocab.vectors_length
                self.model = self.Model(**self.cfg)
            self.model.from_bytes(p.open('rb').read())

        deserialize = OrderedDict((
            ('cfg', lambda p: self.cfg.update(_load_cfg(p))),
            ('vocab', lambda p: self.vocab.from_disk(p)),
            ('model', load_model),
        ))
        util.from_disk(path, deserialize, exclude)
        return self


def _load_cfg(path):
    if path.exists():
        return ujson.load(path.open())
    else:
        return {}


class TokenVectorEncoder(BaseThincComponent):
    """Assign position-sensitive vectors to tokens, using a CNN or RNN."""
    name = 'tensorizer'

    @classmethod
    def Model(cls, width=128, embed_size=4000, **cfg):
        """Create a new statistical model for the class.

        width (int): Output size of the model.
        embed_size (int): Number of vectors in the embedding table.
        **cfg: Config parameters.
        RETURNS (Model): A `thinc.neural.Model` or similar instance.
        """
        width = util.env_opt('token_vector_width', width)
        embed_size = util.env_opt('embed_size', embed_size)
        return Tok2Vec(width, embed_size, **cfg)

    def __init__(self, vocab, model=True, **cfg):
        """Construct a new statistical model. Weights are not allocated on
        initialisation.

        vocab (Vocab): A `Vocab` instance. The model must share the same `Vocab`
            instance with the `Doc` objects it will process.
        model (Model): A `Model` instance or `True` allocate one later.
        **cfg: Config parameters.

        EXAMPLE:
            >>> from spacy.pipeline import TokenVectorEncoder
            >>> tok2vec = TokenVectorEncoder(nlp.vocab)
            >>> tok2vec.model = tok2vec.Model(128, 5000)
        """
        self.vocab = vocab
        self.model = model
        self.cfg = dict(cfg)
        self.cfg['pretrained_dims'] = self.vocab.vectors.data.shape[1]
        self.cfg.setdefault('cnn_maxout_pieces', 3)

    def __call__(self, doc):
        """Add context-sensitive vectors to a `Doc`, e.g. from a CNN or LSTM
        model. Vectors are set to the `Doc.tensor` attribute.

        docs (Doc or iterable): One or more documents to add vectors to.
        RETURNS (dict or None): Intermediate computations.
        """
        tokvecses = self.predict([doc])
        self.set_annotations([doc], tokvecses)
        return doc

    def pipe(self, stream, batch_size=128, n_threads=-1):
        """Process `Doc` objects as a stream.

        stream (iterator): A sequence of `Doc` objects to process.
        batch_size (int): Number of `Doc` objects to group.
        n_threads (int): Number of threads.
        YIELDS (iterator): A sequence of `Doc` objects, in order of input.
        """
        for docs in cytoolz.partition_all(batch_size, stream):
            docs = list(docs)
            tokvecses = self.predict(docs)
            self.set_annotations(docs, tokvecses)
            yield from docs

    def predict(self, docs):
        """Return a single tensor for a batch of documents.

        docs (iterable): A sequence of `Doc` objects.
        RETURNS (object): Vector representations for each token in the documents.
        """
        tokvecs = self.model(docs)
        return tokvecs

    def set_annotations(self, docs, tokvecses):
        """Set the tensor attribute for a batch of documents.

        docs (iterable): A sequence of `Doc` objects.
        tokvecs (object): Vector representation for each token in the documents.
        """
        for doc, tokvecs in zip(docs, tokvecses):
            assert tokvecs.shape[0] == len(doc)
            doc.tensor = tokvecs

    def update(self, docs, golds, state=None, drop=0., sgd=None, losses=None):
        """Update the model.

        docs (iterable): A batch of `Doc` objects.
        golds (iterable): A batch of `GoldParse` objects.
        drop (float): The droput rate.
        sgd (callable): An optimizer.
        RETURNS (dict): Results from the update.
        """
        if isinstance(docs, Doc):
            docs = [docs]
        tokvecs, bp_tokvecs = self.model.begin_update(docs, drop=drop)
        return tokvecs, bp_tokvecs

    def get_loss(self, docs, golds, scores):
        # TODO: implement
        raise NotImplementedError

    def begin_training(self, gold_tuples=tuple(), pipeline=None):
        """Allocate models, pre-process training data and acquire a trainer and
        optimizer.

        gold_tuples (iterable): Gold-standard training data.
        pipeline (list): The pipeline the model is part of.
        """
        if self.model is True:
            self.cfg['pretrained_dims'] = self.vocab.vectors_length
            self.model = self.Model(**self.cfg)
            link_vectors_to_models(self.vocab)


class NeuralTagger(BaseThincComponent):
    name = 'tagger'
    def __init__(self, vocab, model=True, **cfg):
        self.vocab = vocab
        self.model = model
        self.cfg = dict(cfg)
        self.cfg.setdefault('cnn_maxout_pieces', 2)
        self.cfg.setdefault('pretrained_dims', self.vocab.vectors.data.shape[1])

    def __call__(self, doc):
        tags = self.predict(([doc], [doc.tensor]))
        self.set_annotations([doc], tags)
        return doc

    def pipe(self, stream, batch_size=128, n_threads=-1):
        for docs in cytoolz.partition_all(batch_size, stream):
            docs = list(docs)
            tokvecs = [d.tensor for d in docs]
            tag_ids = self.predict((docs, tokvecs))
            self.set_annotations(docs, tag_ids)
            yield from docs

    def predict(self, docs_tokvecs):
        scores = self.model(docs_tokvecs)
        scores = self.model.ops.flatten(scores)
        guesses = scores.argmax(axis=1)
        if not isinstance(guesses, numpy.ndarray):
            guesses = guesses.get()
        tokvecs = docs_tokvecs[1]
        guesses = self.model.ops.unflatten(guesses,
                    [tv.shape[0] for tv in tokvecs])
        return guesses

    def set_annotations(self, docs, batch_tag_ids):
        if isinstance(docs, Doc):
            docs = [docs]
        cdef Doc doc
        cdef int idx = 0
        cdef Vocab vocab = self.vocab
        for i, doc in enumerate(docs):
            doc_tag_ids = batch_tag_ids[i]
            if hasattr(doc_tag_ids, 'get'):
                doc_tag_ids = doc_tag_ids.get()
            for j, tag_id in enumerate(doc_tag_ids):
                # Don't clobber preset POS tags
                if doc.c[j].tag == 0 and doc.c[j].pos == 0:
                    vocab.morphology.assign_tag_id(&doc.c[j], tag_id)
                idx += 1
        doc.is_tagged = True

    def update(self, docs_tokvecs, golds, drop=0., sgd=None, losses=None):
        if losses is not None and self.name not in losses:
            losses[self.name] = 0.
        docs, tokvecs = docs_tokvecs

        if self.model.nI is None:
            self.model.nI = tokvecs[0].shape[1]
        tag_scores, bp_tag_scores = self.model.begin_update(docs_tokvecs, drop=drop)
        loss, d_tag_scores = self.get_loss(docs, golds, tag_scores)

        d_tokvecs = bp_tag_scores(d_tag_scores, sgd=sgd)
        if losses is not None:
            losses[self.name] += loss
        return d_tokvecs

    def get_loss(self, docs, golds, scores):
        scores = self.model.ops.flatten(scores)
        tag_index = {tag: i for i, tag in enumerate(self.vocab.morphology.tag_names)}

        cdef int idx = 0
        correct = numpy.zeros((scores.shape[0],), dtype='i')
        guesses = scores.argmax(axis=1)
        for gold in golds:
            for tag in gold.tags:
                if tag is None:
                    correct[idx] = guesses[idx]
                else:
                    correct[idx] = tag_index[tag]
                idx += 1
        correct = self.model.ops.xp.array(correct, dtype='i')
        d_scores = scores - to_categorical(correct, nb_classes=scores.shape[1])
        d_scores /= d_scores.shape[0]
        loss = (d_scores**2).sum()
        d_scores = self.model.ops.unflatten(d_scores, [len(d) for d in docs])
        return float(loss), d_scores

    def begin_training(self, gold_tuples=tuple(), pipeline=None):
        orig_tag_map = dict(self.vocab.morphology.tag_map)
        new_tag_map = {}
        for raw_text, annots_brackets in gold_tuples:
            for annots, brackets in annots_brackets:
                ids, words, tags, heads, deps, ents = annots
                for tag in tags:
                    if tag in orig_tag_map:
                        new_tag_map[tag] = orig_tag_map[tag]
                    else:
                        new_tag_map[tag] = {POS: X}
        if 'SP' not in new_tag_map:
            new_tag_map['SP'] = orig_tag_map.get('SP', {POS: X})
        cdef Vocab vocab = self.vocab
        if new_tag_map:
            vocab.morphology = Morphology(vocab.strings, new_tag_map,
                                          vocab.morphology.lemmatizer,
                                          exc=vocab.morphology.exc)
        if self.model is True:
            self.cfg['pretrained_dims'] = self.vocab.vectors.data.shape[1]
            self.model = self.Model(self.vocab.morphology.n_tags, **self.cfg)
            link_vectors_to_models(self.vocab)

    @classmethod
    def Model(cls, n_tags, **cfg):
        return build_tagger_model(n_tags, **cfg)

    def use_params(self, params):
        with self.model.use_params(params):
            yield

    def to_bytes(self, **exclude):
        serialize = OrderedDict((
            ('model', lambda: self.model.to_bytes()),
            ('vocab', lambda: self.vocab.to_bytes()),
            ('tag_map', lambda: msgpack.dumps(self.vocab.morphology.tag_map,
                                             use_bin_type=True,
                                             encoding='utf8'))
        ))
        return util.to_bytes(serialize, exclude)

    def from_bytes(self, bytes_data, **exclude):
        def load_model(b):
            if self.model is True:
                token_vector_width = util.env_opt('token_vector_width',
                        self.cfg.get('token_vector_width', 128))
                self.model = self.Model(self.vocab.morphology.n_tags, **self.cfg)
            self.model.from_bytes(b)

        def load_tag_map(b):
            tag_map = msgpack.loads(b, encoding='utf8')
            self.vocab.morphology = Morphology(
                self.vocab.strings, tag_map=tag_map,
                lemmatizer=self.vocab.morphology.lemmatizer,
                exc=self.vocab.morphology.exc)

        deserialize = OrderedDict((
            ('vocab', lambda b: self.vocab.from_bytes(b)),
            ('tag_map', load_tag_map),
            ('model', lambda b: load_model(b)),
        ))
        util.from_bytes(bytes_data, deserialize, exclude)
        return self

    def to_disk(self, path, **exclude):
        self.cfg['pretrained_dims'] = self.vocab.vectors.data.shape[1]
        serialize = OrderedDict((
            ('vocab', lambda p: self.vocab.to_disk(p)),
            ('tag_map', lambda p: p.open('wb').write(msgpack.dumps(
                self.vocab.morphology.tag_map,
                use_bin_type=True,
                encoding='utf8'))),
            ('model', lambda p: p.open('wb').write(self.model.to_bytes())),
            ('cfg', lambda p: p.open('w').write(json_dumps(self.cfg)))
        ))
        util.to_disk(path, serialize, exclude)

    def from_disk(self, path, **exclude):
        def load_model(p):
            if self.model is True:
                self.model = self.Model(self.vocab.morphology.n_tags, **self.cfg)
            self.model.from_bytes(p.open('rb').read())

        def load_tag_map(p):
            with p.open('rb') as file_:
                tag_map = msgpack.loads(file_.read(), encoding='utf8')
            self.vocab.morphology = Morphology(
                self.vocab.strings, tag_map=tag_map,
                lemmatizer=self.vocab.morphology.lemmatizer,
                exc=self.vocab.morphology.exc)

        deserialize = OrderedDict((
            ('cfg', lambda p: self.cfg.update(_load_cfg(p))),
            ('vocab', lambda p: self.vocab.from_disk(p)),
            ('tag_map', load_tag_map),
            ('model', load_model),
        ))
        util.from_disk(path, deserialize, exclude)
        return self


class NeuralLabeller(NeuralTagger):
    name = 'nn_labeller'
    def __init__(self, vocab, model=True, **cfg):
        self.vocab = vocab
        self.model = model
        self.cfg = dict(cfg)
        self.cfg.setdefault('cnn_maxout_pieces', 2)
        self.cfg.setdefault('pretrained_dims', self.vocab.vectors.data.shape[1])

    @property
    def labels(self):
        return self.cfg.setdefault('labels', {})

    @labels.setter
    def labels(self, value):
        self.cfg['labels'] = value

    def set_annotations(self, docs, dep_ids):
        pass

    def begin_training(self, gold_tuples=tuple(), pipeline=None):
        gold_tuples = nonproj.preprocess_training_data(gold_tuples)
        for raw_text, annots_brackets in gold_tuples:
            for annots, brackets in annots_brackets:
                ids, words, tags, heads, deps, ents = annots
                for dep in deps:
                    if dep not in self.labels:
                        self.labels[dep] = len(self.labels)
        token_vector_width = pipeline[0].model.nO
        if self.model is True:
            self.cfg['pretrained_dims'] = self.vocab.vectors.data.shape[1]
            self.model = self.Model(len(self.labels), **self.cfg)
            link_vectors_to_models(self.vocab)

    @classmethod
    def Model(cls, n_tags, **cfg):
        return build_tagger_model(n_tags, **cfg)

    def get_loss(self, docs, golds, scores):
        scores = self.model.ops.flatten(scores)
        cdef int idx = 0
        correct = numpy.zeros((scores.shape[0],), dtype='i')
        guesses = scores.argmax(axis=1)
        for gold in golds:
            for tag in gold.labels:
                if tag is None or tag not in self.labels:
                    correct[idx] = guesses[idx]
                else:
                    correct[idx] = self.labels[tag]
                idx += 1
        correct = self.model.ops.xp.array(correct, dtype='i')
        d_scores = scores - to_categorical(correct, nb_classes=scores.shape[1])
        d_scores /= d_scores.shape[0]
        loss = (d_scores**2).sum()
        d_scores = self.model.ops.unflatten(d_scores, [len(d) for d in docs])
        return float(loss), d_scores


class SimilarityHook(BaseThincComponent):
    """
    Experimental

    A pipeline component to install a hook for supervised similarity into
    Doc objects. Requires a Tensorizer to pre-process documents. The similarity
    model can be any object obeying the Thinc Model interface. By default,
    the model concatenates the elementwise mean and elementwise max of the two
    tensors, and compares them using the Cauchy-like similarity function
    from Chen (2013):

        similarity = 1. / (1. + (W * (vec1-vec2)**2).sum())

    Where W is a vector of dimension weights, initialized to 1.
    """
    name = 'similarity'
    def __init__(self, vocab, model=True, **cfg):
        self.vocab = vocab
        self.model = model
        self.cfg = dict(cfg)

    @classmethod
    def Model(cls, length):
        return Siamese(Pooling(max_pool, mean_pool), CauchySimilarity(length))

    def __call__(self, doc):
        '''Install similarity hook'''
        doc.user_hooks['similarity'] = self.predict
        return doc

    def pipe(self, docs, **kwargs):
        for doc in docs:
            yield self(doc)

    def predict(self, doc1, doc2):
        return self.model.predict([(doc1.tensor, doc2.tensor)])

    def update(self, doc1_tensor1_doc2_tensor2, golds, sgd=None, drop=0.):
        doc1s, tensor1s, doc2s, tensor2s = doc1_tensor1_doc2_tensor2
        sims, bp_sims = self.model.begin_update(zip(tensor1s, tensor2s),
                                                drop=drop)
        d_tensor1s, d_tensor2s = bp_sims(golds, sgd=sgd)

        return d_tensor1s, d_tensor2s

    def begin_training(self, _=tuple(), pipeline=None):
        """
        Allocate model, using width from tensorizer in pipeline.

        gold_tuples (iterable): Gold-standard training data.
        pipeline (list): The pipeline the model is part of.
        """
        if self.model is True:
            self.model = self.Model(pipeline[0].model.nO)
            link_vectors_to_models(self.vocab)


class TextCategorizer(BaseThincComponent):
    name = 'textcat'

    @classmethod
    def Model(cls, nr_class=1, width=64, **cfg):
        return build_text_classifier(nr_class, width, **cfg)

    def __init__(self, vocab, model=True, **cfg):
        self.vocab = vocab
        self.model = model
        self.cfg = dict(cfg)

    @property
    def labels(self):
        return self.cfg.get('labels', ['LABEL'])

    @labels.setter
    def labels(self, value):
        self.cfg['labels'] = value

    def __call__(self, doc):
        scores = self.predict([doc])
        self.set_annotations([doc], scores)
        return doc

    def pipe(self, stream, batch_size=128, n_threads=-1):
        for docs in cytoolz.partition_all(batch_size, stream):
            docs = list(docs)
            scores = self.predict(docs)
            self.set_annotations(docs, scores)
            yield from docs

    def predict(self, docs):
        scores = self.model(docs)
        scores = self.model.ops.asarray(scores)
        return scores

    def set_annotations(self, docs, scores):
        for i, doc in enumerate(docs):
            for j, label in enumerate(self.labels):
                doc.cats[label] = float(scores[i, j])

    def update(self, docs_tensors, golds, state=None, drop=0., sgd=None, losses=None):
        docs, tensors = docs_tensors
        scores, bp_scores = self.model.begin_update(docs, drop=drop)
        loss, d_scores = self.get_loss(docs, golds, scores)
        d_tensors = bp_scores(d_scores, sgd=sgd)
        if losses is not None:
            losses.setdefault(self.name, 0.0)
            losses[self.name] += loss
        return d_tensors

    def get_loss(self, docs, golds, scores):
        truths = numpy.zeros((len(golds), len(self.labels)), dtype='f')
        for i, gold in enumerate(golds):
            for j, label in enumerate(self.labels):
                truths[i, j] = label in gold.cats
        truths = self.model.ops.asarray(truths)
        d_scores = (scores-truths) / scores.shape[0]
        mean_square_error = ((scores-truths)**2).sum(axis=1).mean()
        return mean_square_error, d_scores

    def begin_training(self, gold_tuples=tuple(), pipeline=None):
        if pipeline and getattr(pipeline[0], 'name', None) == 'tensorizer':
            token_vector_width = pipeline[0].model.nO
        else:
            token_vector_width = 64
        if self.model is True:
            self.cfg['pretrained_dims'] = self.vocab.vectors_length
            self.model = self.Model(len(self.labels), token_vector_width,
                                    **self.cfg)
            link_vectors_to_models(self.vocab)


cdef class EntityRecognizer(LinearParser):
    """Annotate named entities on Doc objects."""
    TransitionSystem = BiluoPushDown

    feature_templates = get_feature_templates('ner')

    def add_label(self, label):
        LinearParser.add_label(self, label)
        if isinstance(label, basestring):
            label = self.vocab.strings[label]


cdef class BeamEntityRecognizer(BeamParser):
    """Annotate named entities on Doc objects."""
    TransitionSystem = BiluoPushDown

    feature_templates = get_feature_templates('ner')

    def add_label(self, label):
        LinearParser.add_label(self, label)
        if isinstance(label, basestring):
            label = self.vocab.strings[label]


cdef class DependencyParser(LinearParser):
    TransitionSystem = ArcEager
    feature_templates = get_feature_templates('basic')

    def add_label(self, label):
        LinearParser.add_label(self, label)
        if isinstance(label, basestring):
            label = self.vocab.strings[label]


cdef class NeuralDependencyParser(NeuralParser):
    name = 'parser'
    TransitionSystem = ArcEager

    def __reduce__(self):
        return (NeuralDependencyParser, (self.vocab, self.moves, self.model), None, None)


cdef class NeuralEntityRecognizer(NeuralParser):
    name = 'ner'
    TransitionSystem = BiluoPushDown

    nr_feature = 6

    def predict_confidences(self, docs):
        tensors = [d.tensor for d in docs]
        samples = []
        for i in range(10):
            states = self.parse_batch(docs, tensors, drop=0.3)
            for state in states:
                samples.append(self._get_entities(state))

    def __reduce__(self):
        return (NeuralEntityRecognizer, (self.vocab, self.moves, self.model), None, None)


cdef class BeamDependencyParser(BeamParser):
    TransitionSystem = ArcEager

    feature_templates = get_feature_templates('basic')

    def add_label(self, label):
        Parser.add_label(self, label)
        if isinstance(label, basestring):
            label = self.vocab.strings[label]


__all__ = ['Tagger', 'DependencyParser', 'EntityRecognizer', 'BeamDependencyParser',
           'BeamEntityRecognizer', 'TokenVectorEnoder']<|MERGE_RESOLUTION|>--- conflicted
+++ resolved
@@ -146,12 +146,8 @@
         '''Initialize the pipe for training, using data exampes if available.
         If no model has been initialized yet, the model is added.'''
         if self.model is True:
-<<<<<<< HEAD
             self.model = self.Model(**self.cfg)
-=======
-            self.model = self.Model(1, token_vector_width)
-            link_vectors_to_models(self.vocab)
->>>>>>> 7dc61b3f
+        link_vectors_to_models(self.vocab)
 
     def use_params(self, params):
         '''Modify the pipe's model, to use the given parameter values.
