# cython: infer_types=True
# cython: profile=True
# coding: utf8
from __future__ import unicode_literals

import numpy
cimport numpy as np
import cytoolz
from collections import OrderedDict
import ujson

from .util import msgpack
from .util import msgpack_numpy

from thinc.api import chain
from thinc.v2v import Affine, SELU, Softmax
from thinc.t2v import Pooling, max_pool, mean_pool
from thinc.neural.util import to_categorical, copy_array
from thinc.neural._classes.difference import Siamese, CauchySimilarity

from .tokens.doc cimport Doc
from .syntax.nn_parser cimport Parser
from .syntax import nonproj
from .syntax.ner cimport BiluoPushDown
from .syntax.arc_eager cimport ArcEager
from .morphology cimport Morphology
from .vocab cimport Vocab
from .syntax import nonproj
from .compat import json_dumps
from .matcher import Matcher

from .attrs import POS
from .parts_of_speech import X
from ._ml import Tok2Vec, build_text_classifier, build_tagger_model
from ._ml import link_vectors_to_models, zero_init, flatten
from ._ml import create_default_optimizer
from .errors import Errors, TempErrors
from . import util


class SentenceSegmenter(object):
    """A simple spaCy hook, to allow custom sentence boundary detection logic
    (that doesn't require the dependency parse). To change the sentence
    boundary detection strategy, pass a generator function `strategy` on
    initialization, or assign a new strategy to the .strategy attribute.
    Sentence detection strategies should be generators that take `Doc` objects
    and yield `Span` objects for each sentence.
    """
    name = 'sbd'

    def __init__(self, vocab, strategy=None):
        self.vocab = vocab
        if strategy is None or strategy == 'on_punct':
            strategy = self.split_on_punct
        self.strategy = strategy

    def __call__(self, doc):
        doc.user_hooks['sents'] = self.strategy
        return doc

    @staticmethod
    def split_on_punct(doc):
        start = 0
        seen_period = False
        for i, word in enumerate(doc):
            if seen_period and not word.is_punct:
                yield doc[start:word.i]
                start = word.i
                seen_period = False
            elif word.text in ['.', '!', '?']:
                seen_period = True
        if start < len(doc):
            yield doc[start:len(doc)]


def merge_noun_chunks(doc):
    """Merge noun chunks into a single token.

    doc (Doc): The Doc object.
    RETURNS (Doc): The Doc object with merged noun chunks.
    """
    if not doc.is_parsed:
        return doc
    spans = [(np.start_char, np.end_char, np.root.tag, np.root.dep)
             for np in doc.noun_chunks]
    for start, end, tag, dep in spans:
        doc.merge(start, end, tag=tag, dep=dep)
    return doc


def merge_entities(doc):
    """Merge entities into a single token.

    doc (Doc): The Doc object.
    RETURNS (Doc): The Doc object with merged noun entities.
    """
    spans = [(e.start_char, e.end_char, e.root.tag, e.root.dep, e.label)
             for e in doc.ents]
    for start, end, tag, dep, ent_type in spans:
        doc.merge(start, end, tag=tag, dep=dep, ent_type=ent_type)
    return doc


def merge_subtokens(doc, label='subtok'):
    merger = Matcher(doc.vocab)
    merger.add('SUBTOK', None, [{'DEP': label, 'op': '+'}])
    matches = merger(doc)
    spans = [doc[start:end+1] for _, start, end in matches]
    offsets = [(span.start_char, span.end_char) for span in spans]
    for start_char, end_char in offsets:
        doc.merge(start_char, end_char)
    return doc
 

class Pipe(object):
    """This class is not instantiated directly. Components inherit from it, and
    it defines the interface that components should follow to function as
    components in a spaCy analysis pipeline.
    """
    name = None

    @classmethod
    def Model(cls, *shape, **kwargs):
        """Initialize a model for the pipe."""
        raise NotImplementedError

    def __init__(self, vocab, model=True, **cfg):
        """Create a new pipe instance."""
        raise NotImplementedError

    def __call__(self, doc):
        """Apply the pipe to one document. The document is
        modified in-place, and returned.

        Both __call__ and pipe should delegate to the `predict()`
        and `set_annotations()` methods.
        """
        scores, tensors = self.predict([doc])
        self.set_annotations([doc], scores, tensors=tensors)
        return doc

    def pipe(self, stream, batch_size=128, n_threads=-1):
        """Apply the pipe to a stream of documents.

        Both __call__ and pipe should delegate to the `predict()`
        and `set_annotations()` methods.
        """
        for docs in cytoolz.partition_all(batch_size, stream):
            docs = list(docs)
            scores, tensors = self.predict(docs)
            self.set_annotations(docs, scores, tensor=tensors)
            yield from docs

    def predict(self, docs):
        """Apply the pipeline's model to a batch of docs, without
        modifying them.
        """
        raise NotImplementedError

    def set_annotations(self, docs, scores, tensors=None):
        """Modify a batch of documents, using pre-computed scores."""
        raise NotImplementedError

    def update(self, docs, golds, drop=0., sgd=None, losses=None):
        """Learn from a batch of documents and gold-standard information,
        updating the pipe's model.

        Delegates to predict() and get_loss().
        """
        raise NotImplementedError

    def get_loss(self, docs, golds, scores):
        """Find the loss and gradient of loss for the batch of
        documents and their predicted scores."""
        raise NotImplementedError

    def add_label(self, label):
        """Add an output label, to be predicted by the model.

        It's possible to extend pre-trained models with new labels,
        but care should be taken to avoid the "catastrophic forgetting"
        problem.
        """
        raise NotImplementedError

    def create_optimizer(self):
        return create_default_optimizer(self.model.ops,
                                        **self.cfg.get('optimizer', {}))

    def begin_training(self, get_gold_tuples=lambda: [], pipeline=None, sgd=None,
                       **kwargs):
        """Initialize the pipe for training, using data exampes if available.
        If no model has been initialized yet, the model is added."""
        if self.model is True:
            self.model = self.Model(**self.cfg)
        link_vectors_to_models(self.vocab)
        if sgd is None:
            sgd = self.create_optimizer()
        return sgd

    def use_params(self, params):
        """Modify the pipe's model, to use the given parameter values."""
        with self.model.use_params(params):
            yield

    def to_bytes(self, **exclude):
        """Serialize the pipe to a bytestring."""
        serialize = OrderedDict()
        serialize['cfg'] = lambda: json_dumps(self.cfg)
        if self.model in (True, False, None):
            serialize['model'] = lambda: self.model
        else:
            serialize['model'] = self.model.to_bytes
        serialize['vocab'] = self.vocab.to_bytes
        return util.to_bytes(serialize, exclude)

    def from_bytes(self, bytes_data, **exclude):
        """Load the pipe from a bytestring."""
        def load_model(b):
            # TODO: Remove this once we don't have to handle previous models
            if self.cfg.get('pretrained_dims') and 'pretrained_vectors' not in self.cfg:
                self.cfg['pretrained_vectors'] = self.vocab.vectors.name
            if self.model is True:
                self.model = self.Model(**self.cfg)
            self.model.from_bytes(b)

        deserialize = OrderedDict((
            ('cfg', lambda b: self.cfg.update(ujson.loads(b))),
            ('vocab', lambda b: self.vocab.from_bytes(b)),
            ('model', load_model),
        ))
        util.from_bytes(bytes_data, deserialize, exclude)
        return self

    def to_disk(self, path, **exclude):
        """Serialize the pipe to disk."""
        serialize = OrderedDict()
        serialize['cfg'] = lambda p: p.open('w').write(json_dumps(self.cfg))
        serialize['vocab'] = lambda p: self.vocab.to_disk(p)
        if self.model not in (None, True, False):
            serialize['model'] = lambda p: p.open('wb').write(self.model.to_bytes())
        util.to_disk(path, serialize, exclude)

    def from_disk(self, path, **exclude):
        """Load the pipe from disk."""
        def load_model(p):
            # TODO: Remove this once we don't have to handle previous models
            if self.cfg.get('pretrained_dims') and 'pretrained_vectors' not in self.cfg:
                self.cfg['pretrained_vectors'] = self.vocab.vectors.name
            if self.model is True:
                self.model = self.Model(**self.cfg)
            self.model.from_bytes(p.open('rb').read())

        deserialize = OrderedDict((
            ('cfg', lambda p: self.cfg.update(_load_cfg(p))),
            ('vocab', lambda p: self.vocab.from_disk(p)),
            ('model', load_model),
        ))
        util.from_disk(path, deserialize, exclude)
        return self


def _load_cfg(path):
    if path.exists():
        with path.open() as file_:
            return ujson.load(file_)
    else:
        return {}


class Tensorizer(Pipe):
    """Assign position-sensitive vectors to tokens, using a CNN or RNN."""
    name = 'tensorizer'

    @classmethod
    def Model(cls, output_size=300, input_size=384, **cfg):
        """Create a new statistical model for the class.

        width (int): Output size of the model.
        embed_size (int): Number of vectors in the embedding table.
        **cfg: Config parameters.
        RETURNS (Model): A `thinc.neural.Model` or similar instance.
        """
        model = chain(
                    SELU(output_size, input_size),
                    SELU(output_size, output_size),
                    zero_init(Affine(output_size, output_size)))
        return model

    def __init__(self, vocab, model=True, **cfg):
        """Construct a new statistical model. Weights are not allocated on
        initialisation.

        vocab (Vocab): A `Vocab` instance. The model must share the same
            `Vocab` instance with the `Doc` objects it will process.
        model (Model): A `Model` instance or `True` allocate one later.
        **cfg: Config parameters.

        EXAMPLE:
            >>> from spacy.pipeline import TokenVectorEncoder
            >>> tok2vec = TokenVectorEncoder(nlp.vocab)
            >>> tok2vec.model = tok2vec.Model(128, 5000)
        """
        self.vocab = vocab
        self.model = model
        self.input_models = []
        self.cfg = dict(cfg)
        self.cfg.setdefault('cnn_maxout_pieces', 3)

    def __call__(self, doc):
        """Add context-sensitive vectors to a `Doc`, e.g. from a CNN or LSTM
        model. Vectors are set to the `Doc.tensor` attribute.

        docs (Doc or iterable): One or more documents to add vectors to.
        RETURNS (dict or None): Intermediate computations.
        """
        tokvecses = self.predict([doc])
        self.set_annotations([doc], tokvecses)
        return doc

    def pipe(self, stream, batch_size=128, n_threads=-1):
        """Process `Doc` objects as a stream.

        stream (iterator): A sequence of `Doc` objects to process.
        batch_size (int): Number of `Doc` objects to group.
        n_threads (int): Number of threads.
        YIELDS (iterator): A sequence of `Doc` objects, in order of input.
        """
        for docs in cytoolz.partition_all(batch_size, stream):
            docs = list(docs)
            tensors = self.predict(docs)
            self.set_annotations(docs, tensors)
            yield from docs

    def predict(self, docs):
        """Return a single tensor for a batch of documents.

        docs (iterable): A sequence of `Doc` objects.
        RETURNS (object): Vector representations for each token in the docs.
        """
        inputs = self.model.ops.flatten([doc.tensor for doc in docs])
        outputs = self.model(inputs)
        return self.model.ops.unflatten(outputs, [len(d) for d in docs])

    def set_annotations(self, docs, tensors):
        """Set the tensor attribute for a batch of documents.

        docs (iterable): A sequence of `Doc` objects.
        tensors (object): Vector representation for each token in the docs.
        """
        for doc, tensor in zip(docs, tensors):
            if tensor.shape[0] != len(doc):
                raise ValueError(Errors.E076.format(rows=tensor.shape[0], words=len(doc)))
            doc.tensor = tensor

    def update(self, docs, golds, state=None, drop=0., sgd=None, losses=None):
        """Update the model.

        docs (iterable): A batch of `Doc` objects.
        golds (iterable): A batch of `GoldParse` objects.
        drop (float): The droput rate.
        sgd (callable): An optimizer.
        RETURNS (dict): Results from the update.
        """
        if isinstance(docs, Doc):
            docs = [docs]
        inputs = []
        bp_inputs = []
        for tok2vec in self.input_models:
            tensor, bp_tensor = tok2vec.begin_update(docs, drop=drop)
            inputs.append(tensor)
            bp_inputs.append(bp_tensor)
        inputs = self.model.ops.xp.hstack(inputs)
        scores, bp_scores = self.model.begin_update(inputs, drop=drop)
        loss, d_scores = self.get_loss(docs, golds, scores)
        d_inputs = bp_scores(d_scores, sgd=sgd)
        d_inputs = self.model.ops.xp.split(d_inputs, len(self.input_models), axis=1)
        for d_input, bp_input in zip(d_inputs, bp_inputs):
            bp_input(d_input, sgd=sgd)
        if losses is not None:
            losses.setdefault(self.name, 0.)
            losses[self.name] += loss
        return loss

    def get_loss(self, docs, golds, prediction):
        target = []
        i = 0
        for doc in docs:
            vectors = self.model.ops.xp.vstack([w.vector for w in doc])
            target.append(vectors)
        target = self.model.ops.xp.vstack(target)
        d_scores = (prediction - target) / prediction.shape[0]
        loss = (d_scores**2).sum()
        return loss, d_scores

    def begin_training(self, gold_tuples=lambda: [], pipeline=None, sgd=None,
                        **kwargs):
        """Allocate models, pre-process training data and acquire an
        optimizer.

        gold_tuples (iterable): Gold-standard training data.
        pipeline (list): The pipeline the model is part of.
        """
        for name, model in pipeline:
            if getattr(model, 'tok2vec', None):
                self.input_models.append(model.tok2vec)
        if self.model is True:
            self.cfg['input_size'] = 384
            self.cfg['output_size'] = 300
            self.model = self.Model(**self.cfg)
        link_vectors_to_models(self.vocab)
        if sgd is None:
            sgd = self.create_optimizer()
        return sgd


class Tagger(Pipe):
    name = 'tagger'

    def __init__(self, vocab, model=True, **cfg):
        self.vocab = vocab
        self.model = model
        self.cfg = OrderedDict(sorted(cfg.items()))
        self.cfg.setdefault('cnn_maxout_pieces', 2)

    @property
    def labels(self):
        return self.vocab.morphology.tag_names

    @property
    def tok2vec(self):
        if self.model in (None, True, False):
            return None
        else:
            return chain(self.model.tok2vec, flatten)

    def __call__(self, doc):
        tags, tokvecs = self.predict([doc])
        self.set_annotations([doc], tags, tensors=tokvecs)
        return doc

    def pipe(self, stream, batch_size=128, n_threads=-1):
        for docs in cytoolz.partition_all(batch_size, stream):
            docs = list(docs)
            tag_ids, tokvecs = self.predict(docs)
            self.set_annotations(docs, tag_ids, tensors=tokvecs)
            yield from docs

    def predict(self, docs):
        tokvecs = self.model.tok2vec(docs)
        scores = self.model.softmax(tokvecs)
        guesses = []
        for doc_scores in scores:
            doc_guesses = doc_scores.argmax(axis=1)
            if not isinstance(doc_guesses, numpy.ndarray):
                doc_guesses = doc_guesses.get()
            guesses.append(doc_guesses)
        return guesses, tokvecs

    def set_annotations(self, docs, batch_tag_ids, tensors=None):
        if isinstance(docs, Doc):
            docs = [docs]
        cdef Doc doc
        cdef int idx = 0
        cdef Vocab vocab = self.vocab
        for i, doc in enumerate(docs):
            doc_tag_ids = batch_tag_ids[i]
            if hasattr(doc_tag_ids, 'get'):
                doc_tag_ids = doc_tag_ids.get()
            for j, tag_id in enumerate(doc_tag_ids):
                # Don't clobber preset POS tags
                if doc.c[j].tag == 0 and doc.c[j].pos == 0:
                    # Don't clobber preset lemmas
                    lemma = doc.c[j].lemma
                    vocab.morphology.assign_tag_id(&doc.c[j], tag_id)
                    if lemma != 0 and lemma != doc.c[j].lex.orth:
                        doc.c[j].lemma = lemma
                idx += 1
            if tensors is not None:
                if isinstance(doc.tensor, numpy.ndarray) \
                and not isinstance(tensors[i], numpy.ndarray):
                    doc.extend_tensor(tensors[i].get())
                else:
                    doc.extend_tensor(tensors[i])
            doc.is_tagged = True

    def update(self, docs, golds, drop=0., sgd=None, losses=None):
        if losses is not None and self.name not in losses:
            losses[self.name] = 0.

        tag_scores, bp_tag_scores = self.model.begin_update(docs, drop=drop)
        loss, d_tag_scores = self.get_loss(docs, golds, tag_scores)
        bp_tag_scores(d_tag_scores, sgd=sgd)

        if losses is not None:
            losses[self.name] += loss

    def get_loss(self, docs, golds, scores):
        scores = self.model.ops.flatten(scores)
        tag_index = {tag: i for i, tag in enumerate(self.labels)}
        cdef int idx = 0
        correct = numpy.zeros((scores.shape[0],), dtype='i')
        guesses = scores.argmax(axis=1)
        for gold in golds:
            for tag in gold.tags:
                if tag is None:
                    correct[idx] = guesses[idx]
                else:
                    correct[idx] = tag_index[tag]
                idx += 1
        correct = self.model.ops.xp.array(correct, dtype='i')
        d_scores = scores - to_categorical(correct, nb_classes=scores.shape[1])
        d_scores /= d_scores.shape[0]
        loss = (d_scores**2).sum()
        d_scores = self.model.ops.unflatten(d_scores, [len(d) for d in docs])
        return float(loss), d_scores

    def begin_training(self, get_gold_tuples=lambda: [], pipeline=None, sgd=None,
                       **kwargs):
        orig_tag_map = dict(self.vocab.morphology.tag_map)
        new_tag_map = OrderedDict()
        for raw_text, annots_brackets in get_gold_tuples():
            for annots, brackets in annots_brackets:
                ids, words, tags, heads, deps, ents = annots
                for tag in tags:
                    if tag in orig_tag_map:
                        new_tag_map[tag] = orig_tag_map[tag]
                    else:
                        new_tag_map[tag] = {POS: X}
        cdef Vocab vocab = self.vocab
        if new_tag_map:
            vocab.morphology = Morphology(vocab.strings, new_tag_map,
                                          vocab.morphology.lemmatizer,
                                          exc=vocab.morphology.exc)
        self.cfg['pretrained_vectors'] = kwargs.get('pretrained_vectors')
        if self.model is True:
            self.model = self.Model(self.vocab.morphology.n_tags, **self.cfg)
        link_vectors_to_models(self.vocab)
        if sgd is None:
            sgd = self.create_optimizer()
        return sgd

    @classmethod
    def Model(cls, n_tags, **cfg):
        if cfg.get('pretrained_dims') and not cfg.get('pretrained_vectors'):
            raise ValueError(TempErrors.T008)
        return build_tagger_model(n_tags, **cfg)

    def add_label(self, label, values=None):
        if label in self.labels:
            return 0
        if self.model not in (True, False, None):
            # Here's how the model resizing will work, once the
            # neuron-to-tag mapping is no longer controlled by
            # the Morphology class, which sorts the tag names.
            # The sorting makes adding labels difficult.
            # smaller = self.model._layers[-1]
            # larger = Softmax(len(self.labels)+1, smaller.nI)
            # copy_array(larger.W[:smaller.nO], smaller.W)
            # copy_array(larger.b[:smaller.nO], smaller.b)
            # self.model._layers[-1] = larger
            raise ValueError(TempErrors.T003)
        tag_map = dict(self.vocab.morphology.tag_map)
        if values is None:
            values = {POS: "X"}
        tag_map[label] = values
        self.vocab.morphology = Morphology(
            self.vocab.strings, tag_map=tag_map,
            lemmatizer=self.vocab.morphology.lemmatizer,
            exc=self.vocab.morphology.exc)
        return 1

    def use_params(self, params):
        with self.model.use_params(params):
            yield

    def to_bytes(self, **exclude):
        serialize = OrderedDict()
        if self.model in (None, True, False):
            serialize['model'] = lambda: self.model
        else:
            serialize['model'] = self.model.to_bytes
        serialize['vocab'] = self.vocab.to_bytes
        serialize['cfg'] = lambda: ujson.dumps(self.cfg)
        tag_map = OrderedDict(sorted(self.vocab.morphology.tag_map.items()))
        serialize['tag_map'] = lambda: msgpack.dumps(
            tag_map, use_bin_type=True, encoding='utf8')
        return util.to_bytes(serialize, exclude)

    def from_bytes(self, bytes_data, **exclude):
        def load_model(b):
            # TODO: Remove this once we don't have to handle previous models
            if self.cfg.get('pretrained_dims') and 'pretrained_vectors' not in self.cfg:
                self.cfg['pretrained_vectors'] = self.vocab.vectors.name

            if self.model is True:
                token_vector_width = util.env_opt(
                    'token_vector_width',
                    self.cfg.get('token_vector_width', 128))
                self.model = self.Model(self.vocab.morphology.n_tags,
                                        **self.cfg)
            self.model.from_bytes(b)

        def load_tag_map(b):
            tag_map = msgpack.loads(b, encoding='utf8')
            self.vocab.morphology = Morphology(
                self.vocab.strings, tag_map=tag_map,
                lemmatizer=self.vocab.morphology.lemmatizer,
                exc=self.vocab.morphology.exc)

        deserialize = OrderedDict((
            ('vocab', lambda b: self.vocab.from_bytes(b)),
            ('tag_map', load_tag_map),
            ('cfg', lambda b: self.cfg.update(ujson.loads(b))),
            ('model', lambda b: load_model(b)),
        ))
        util.from_bytes(bytes_data, deserialize, exclude)
        return self

    def to_disk(self, path, **exclude):
        tag_map = OrderedDict(sorted(self.vocab.morphology.tag_map.items()))
        serialize = OrderedDict((
            ('vocab', lambda p: self.vocab.to_disk(p)),
            ('tag_map', lambda p: p.open('wb').write(msgpack.dumps(
                tag_map, use_bin_type=True, encoding='utf8'))),
            ('model', lambda p: p.open('wb').write(self.model.to_bytes())),
            ('cfg', lambda p: p.open('w').write(json_dumps(self.cfg)))
        ))
        util.to_disk(path, serialize, exclude)

    def from_disk(self, path, **exclude):
        def load_model(p):
            # TODO: Remove this once we don't have to handle previous models
            if self.cfg.get('pretrained_dims') and 'pretrained_vectors' not in self.cfg:
                self.cfg['pretrained_vectors'] = self.vocab.vectors.name
            if self.model is True:
                self.model = self.Model(self.vocab.morphology.n_tags, **self.cfg)
            with p.open('rb') as file_:
                self.model.from_bytes(file_.read())

        def load_tag_map(p):
            with p.open('rb') as file_:
                tag_map = msgpack.loads(file_.read(), encoding='utf8')
            self.vocab.morphology = Morphology(
                self.vocab.strings, tag_map=tag_map,
                lemmatizer=self.vocab.morphology.lemmatizer,
                exc=self.vocab.morphology.exc)

        deserialize = OrderedDict((
            ('cfg', lambda p: self.cfg.update(_load_cfg(p))),
            ('vocab', lambda p: self.vocab.from_disk(p)),
            ('tag_map', load_tag_map),
            ('model', load_model),
        ))
        util.from_disk(path, deserialize, exclude)
        return self


class MultitaskObjective(Tagger):
    """Experimental: Assist training of a parser or tagger, by training a
    side-objective.
    """
    name = 'nn_labeller'

    def __init__(self, vocab, model=True, target='dep_tag_offset', **cfg):
        self.vocab = vocab
        self.model = model
        if target == 'dep':
            self.make_label = self.make_dep
        elif target == 'tag':
            self.make_label = self.make_tag
        elif target == 'ent':
            self.make_label = self.make_ent
        elif target == 'dep_tag_offset':
            self.make_label = self.make_dep_tag_offset
        elif target == 'ent_tag':
            self.make_label = self.make_ent_tag
        elif target == 'sent_start':
            self.make_label = self.make_sent_start
        elif hasattr(target, '__call__'):
            self.make_label = target
        else:
<<<<<<< HEAD
            raise ValueError("MultitaskObjective target should be function or "
                             "one of: dep, tag, ent, sent_start, dep_tag_offset, ent_tag.")
=======
            raise ValueError(Errors.E016)
>>>>>>> 45bb8d75
        self.cfg = dict(cfg)
        self.cfg.setdefault('cnn_maxout_pieces', 2)

    @property
    def labels(self):
        return self.cfg.setdefault('labels', {})

    @labels.setter
    def labels(self, value):
        self.cfg['labels'] = value

    def set_annotations(self, docs, dep_ids, tensors=None):
        pass

    def begin_training(self, get_gold_tuples=lambda: [], pipeline=None, tok2vec=None,
                       sgd=None, **kwargs):
        gold_tuples = nonproj.preprocess_training_data(get_gold_tuples())
        for raw_text, annots_brackets in gold_tuples:
            for annots, brackets in annots_brackets:
                ids, words, tags, heads, deps, ents = annots
                for i in range(len(ids)):
                    label = self.make_label(i, words, tags, heads, deps, ents)
                    if label is not None and label not in self.labels:
                        self.labels[label] = len(self.labels)
        if self.model is True:
            token_vector_width = util.env_opt('token_vector_width')
            self.model = self.Model(len(self.labels), tok2vec=tok2vec)
        link_vectors_to_models(self.vocab)
        if sgd is None:
            sgd = self.create_optimizer()
        return sgd

    @classmethod
    def Model(cls, n_tags, tok2vec=None, **cfg):
        token_vector_width = util.env_opt('token_vector_width', 128)
        softmax = Softmax(n_tags, token_vector_width)
        model = chain(
            tok2vec,
            softmax
        )
        model.tok2vec = tok2vec
        model.softmax = softmax
        return model

    def predict(self, docs):
        tokvecs = self.model.tok2vec(docs)
        scores = self.model.softmax(tokvecs)
        return tokvecs, scores

    def get_loss(self, docs, golds, scores):
        if len(docs) != len(golds):
            raise ValueError(Errors.E077.format(value='loss', n_docs=len(docs),
                                                n_golds=len(golds)))
        cdef int idx = 0
        correct = numpy.zeros((scores.shape[0],), dtype='i')
        guesses = scores.argmax(axis=1)
        for i, gold in enumerate(golds):
            for j in range(len(docs[i])):
                # Handes alignment for tokenization differences
                label = self.make_label(j, gold.words, gold.tags,
                                        gold.heads, gold.labels, gold.ents)
                if label is None or label not in self.labels:
                    correct[idx] = guesses[idx]
                else:
                    correct[idx] = self.labels[label]
                idx += 1
        correct = self.model.ops.xp.array(correct, dtype='i')
        d_scores = scores - to_categorical(correct, nb_classes=scores.shape[1])
        d_scores /= d_scores.shape[0]
        loss = (d_scores**2).sum()
        return float(loss), d_scores

    @staticmethod
    def make_dep(i, words, tags, heads, deps, ents):
        if deps[i] is None or heads[i] is None:
            return None
        return deps[i]

    @staticmethod
    def make_tag(i, words, tags, heads, deps, ents):
        return tags[i]

    @staticmethod
    def make_ent(i, words, tags, heads, deps, ents):
        if ents is None:
            return None
        return ents[i]

    @staticmethod
    def make_dep_tag_offset(i, words, tags, heads, deps, ents):
        if deps[i] is None or heads[i] is None:
            return None
        offset = heads[i] - i
        offset = min(offset, 2)
        offset = max(offset, -2)
        return '%s-%s:%d' % (deps[i], tags[i], offset)

    @staticmethod
    def make_ent_tag(i, words, tags, heads, deps, ents):
        if ents is None or ents[i] is None:
            return None
        else:
            return '%s-%s' % (tags[i], ents[i])

    @staticmethod
    def make_sent_start(target, words, tags, heads, deps, ents, cache=True, _cache={}):
        '''A multi-task objective for representing sentence boundaries,
        using BILU scheme. (O is impossible)

        The implementation of this method uses an internal cache that relies
        on the identity of the heads array, to avoid requiring a new piece
        of gold data. You can pass cache=False if you know the cache will
        do the wrong thing.
        '''
        assert len(words) == len(heads)
        assert target < len(words), (target, len(words))
        if cache:
            if id(heads) in _cache:
                return _cache[id(heads)][target]
            else:
                for key in list(_cache.keys()):
                    _cache.pop(key)
            sent_tags = ['I-SENT'] * len(words)
            _cache[id(heads)] = sent_tags
        else:
            sent_tags = ['I-SENT'] * len(words)

        def _find_root(child):
            seen = set([child])
            while child is not None and heads[child] != child:
                seen.add(child)
                child = heads[child]
            return child

        sentences = {}
        for i in range(len(words)):
            root = _find_root(i)
            if root is None:
                sent_tags[i] = None
            else:
                sentences.setdefault(root, []).append(i)
        for root, span in sorted(sentences.items()):
            if len(span) == 1:
                sent_tags[span[0]] = 'U-SENT'
            else:
                sent_tags[span[0]] = 'B-SENT'
                sent_tags[span[-1]] = 'L-SENT'
        return sent_tags[target]


class SimilarityHook(Pipe):
    """
    Experimental: A pipeline component to install a hook for supervised
    similarity into `Doc` objects. Requires a `Tensorizer` to pre-process
    documents. The similarity model can be any object obeying the Thinc `Model`
    interface. By default, the model concatenates the elementwise mean and
    elementwise max of the two tensors, and compares them using the
    Cauchy-like similarity function from Chen (2013):

        >>> similarity = 1. / (1. + (W * (vec1-vec2)**2).sum())

    Where W is a vector of dimension weights, initialized to 1.
    """
    name = 'similarity'

    def __init__(self, vocab, model=True, **cfg):
        self.vocab = vocab
        self.model = model
        self.cfg = dict(cfg)

    @classmethod
    def Model(cls, length):
        return Siamese(Pooling(max_pool, mean_pool), CauchySimilarity(length))

    def __call__(self, doc):
        """Install similarity hook"""
        doc.user_hooks['similarity'] = self.predict
        return doc

    def pipe(self, docs, **kwargs):
        for doc in docs:
            yield self(doc)

    def predict(self, doc1, doc2):
        return self.model.predict([(doc1, doc2)])

    def update(self, doc1_doc2, golds, sgd=None, drop=0.):
        sims, bp_sims = self.model.begin_update(doc1_doc2, drop=drop)

    def begin_training(self, _=tuple(), pipeline=None, sgd=None, **kwargs):
        """Allocate model, using width from tensorizer in pipeline.

        gold_tuples (iterable): Gold-standard training data.
        pipeline (list): The pipeline the model is part of.
        """
        if self.model is True:
            self.model = self.Model(pipeline[0].model.nO)
            link_vectors_to_models(self.vocab)
        if sgd is None:
            sgd = self.create_optimizer()
        return sgd


class TextCategorizer(Pipe):
    name = 'textcat'

    @classmethod
    def Model(cls, **cfg):
        return build_text_classifier(**cfg)

    def __init__(self, vocab, model=True, **cfg):
        self.vocab = vocab
        self.model = model
        self.cfg = dict(cfg)

    @property
    def labels(self):
        return self.cfg.setdefault('labels', [])

    @labels.setter
    def labels(self, value):
        self.cfg['labels'] = value

    def __call__(self, doc):
        scores, tensors = self.predict([doc])
        self.set_annotations([doc], scores, tensors=tensors)
        return doc

    def pipe(self, stream, batch_size=128, n_threads=-1):
        for docs in cytoolz.partition_all(batch_size, stream):
            docs = list(docs)
            scores, tensors = self.predict(docs)
            self.set_annotations(docs, scores, tensors=tensors)
            yield from docs

    def predict(self, docs):
        scores = self.model(docs)
        scores = self.model.ops.asarray(scores)
        tensors = [doc.tensor for doc in docs]
        return scores, tensors

    def set_annotations(self, docs, scores, tensors=None):
        for i, doc in enumerate(docs):
            for j, label in enumerate(self.labels):
                doc.cats[label] = float(scores[i, j])

    def update(self, docs, golds, state=None, drop=0., sgd=None, losses=None):
        scores, bp_scores = self.model.begin_update(docs, drop=drop)
        loss, d_scores = self.get_loss(docs, golds, scores)
        bp_scores(d_scores, sgd=sgd)
        if losses is not None:
            losses.setdefault(self.name, 0.0)
            losses[self.name] += loss

    def get_loss(self, docs, golds, scores):
        truths = numpy.zeros((len(golds), len(self.labels)), dtype='f')
        not_missing = numpy.ones((len(golds), len(self.labels)), dtype='f')
        for i, gold in enumerate(golds):
            for j, label in enumerate(self.labels):
                if label in gold.cats:
                    truths[i, j] = gold.cats[label]
                else:
                    not_missing[i, j] = 0.
        truths = self.model.ops.asarray(truths)
        not_missing = self.model.ops.asarray(not_missing)
        d_scores = (scores-truths) / scores.shape[0]
        d_scores *= not_missing
        mean_square_error = ((scores-truths)**2).sum(axis=1).mean()
        return mean_square_error, d_scores

    def add_label(self, label):
        if label in self.labels:
            return 0
        if self.model not in (None, True, False):
            # This functionality was available previously, but was broken.
            # The problem is that we resize the last layer, but the last layer
            # is actually just an ensemble. We're not resizing the child layers
            # -- a huge problem.
            raise ValueError(
                "Cannot currently add labels to pre-trained text classifier. "
                "Add labels before training begins. This functionality was "
                "available in previous versions, but had significant bugs that "
                "let to poor performance")
            smaller = self.model._layers[-1]
            larger = Affine(len(self.labels)+1, smaller.nI)
            copy_array(larger.W[:smaller.nO], smaller.W)
            copy_array(larger.b[:smaller.nO], smaller.b)
            self.model._layers[-1] = larger
        self.labels.append(label)
        return 1

<<<<<<< HEAD
    def begin_training(self, get_gold_tuples=lambda: [], pipeline=None, sgd=None):
=======
    def begin_training(self, gold_tuples=tuple(), pipeline=None, sgd=None,
                       **kwargs):
>>>>>>> 45bb8d75
        if pipeline and getattr(pipeline[0], 'name', None) == 'tensorizer':
            token_vector_width = pipeline[0].model.nO
        else:
            token_vector_width = 64

        if self.model is True:
<<<<<<< HEAD
            self.cfg['pretrained_dims'] = self.vocab.vectors_length
            self.cfg['nr_class'] = len(self.labels)
            self.cfg['width'] = token_vector_width
            self.model = self.Model(**self.cfg)
=======
            self.cfg['pretrained_vectors'] = kwargs.get('pretrained_vectors')
            self.model = self.Model(len(self.labels), token_vector_width,
                                    **self.cfg)
>>>>>>> 45bb8d75
            link_vectors_to_models(self.vocab)
        if sgd is None:
            sgd = self.create_optimizer()
        return sgd


cdef class DependencyParser(Parser):
    name = 'parser'
    TransitionSystem = ArcEager

    @property
    def postprocesses(self):
        return [nonproj.deprojectivize]

    def add_multitask_objective(self, target):
        labeller = MultitaskObjective(self.vocab, target=target)
        self._multitasks.append(labeller)

    def init_multitask_objectives(self, get_gold_tuples, pipeline, sgd=None, **cfg):
        for labeller in self._multitasks:
            tok2vec = self.model[0]
            labeller.begin_training(get_gold_tuples, pipeline=pipeline,
                                    tok2vec=tok2vec, sgd=sgd)

    def __reduce__(self):
        return (DependencyParser, (self.vocab, self.moves, self.model),
                None, None)


cdef class EntityRecognizer(Parser):
    name = 'ner'
    TransitionSystem = BiluoPushDown

    nr_feature = 6

    def add_multitask_objective(self, target):
        labeller = MultitaskObjective(self.vocab, target=target)
        self._multitasks.append(labeller)

    def init_multitask_objectives(self, get_gold_tuples, pipeline, sgd=None, **cfg):
        for labeller in self._multitasks:
            tok2vec = self.model[0]
            labeller.begin_training(get_gold_tuples, pipeline=pipeline,
                                    tok2vec=tok2vec)

    def __reduce__(self):
        return (EntityRecognizer, (self.vocab, self.moves, self.model),
                None, None)


__all__ = ['Tagger', 'DependencyParser', 'EntityRecognizer', 'Tensorizer']<|MERGE_RESOLUTION|>--- conflicted
+++ resolved
@@ -680,12 +680,7 @@
         elif hasattr(target, '__call__'):
             self.make_label = target
         else:
-<<<<<<< HEAD
-            raise ValueError("MultitaskObjective target should be function or "
-                             "one of: dep, tag, ent, sent_start, dep_tag_offset, ent_tag.")
-=======
             raise ValueError(Errors.E016)
->>>>>>> 45bb8d75
         self.cfg = dict(cfg)
         self.cfg.setdefault('cnn_maxout_pieces', 2)
 
@@ -977,28 +972,17 @@
         self.labels.append(label)
         return 1
 
-<<<<<<< HEAD
-    def begin_training(self, get_gold_tuples=lambda: [], pipeline=None, sgd=None):
-=======
-    def begin_training(self, gold_tuples=tuple(), pipeline=None, sgd=None,
+    def begin_training(self, get_gold_tuples=lambda: [], pipeline=None, sgd=None,
                        **kwargs):
->>>>>>> 45bb8d75
         if pipeline and getattr(pipeline[0], 'name', None) == 'tensorizer':
             token_vector_width = pipeline[0].model.nO
         else:
             token_vector_width = 64
 
         if self.model is True:
-<<<<<<< HEAD
-            self.cfg['pretrained_dims'] = self.vocab.vectors_length
-            self.cfg['nr_class'] = len(self.labels)
-            self.cfg['width'] = token_vector_width
-            self.model = self.Model(**self.cfg)
-=======
             self.cfg['pretrained_vectors'] = kwargs.get('pretrained_vectors')
             self.model = self.Model(len(self.labels), token_vector_width,
                                     **self.cfg)
->>>>>>> 45bb8d75
             link_vectors_to_models(self.vocab)
         if sgd is None:
             sgd = self.create_optimizer()
